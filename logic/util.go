--- conflicted
+++ resolved
@@ -171,7 +171,7 @@
 	return false
 }
 
-<<<<<<< HEAD
+
 // NormalCidr - returns the first address of CIDR
 func NormalizeCIDR(address string) (string, error) {
 	ip, IPNet, err := net.ParseCIDR(address)
@@ -186,7 +186,7 @@
 		IPNet.IP = net4.NetworkAddress()
 	}
 	return IPNet.String(), nil
-=======
+
 func getNetworkProtocols(cidrs []string) (bool, bool) {
 	ipv4 := false
 	ipv6 := false
@@ -202,5 +202,4 @@
 		}
 	}
 	return ipv4, ipv6
->>>>>>> 119c021a
 }