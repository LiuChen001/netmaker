module github.com/gravitl/netmaker

go 1.19

require (
	github.com/eclipse/paho.mqtt.golang v1.4.2
	github.com/go-playground/validator/v10 v10.11.2
	github.com/golang-jwt/jwt/v4 v4.5.0
	github.com/google/uuid v1.3.0
	github.com/gorilla/handlers v1.5.1
	github.com/gorilla/mux v1.8.0
	github.com/lib/pq v1.10.7
	github.com/mattn/go-sqlite3 v1.14.16
	github.com/rqlite/gorqlite v0.0.0-20210514125552-08ff1e76b22f
	github.com/skip2/go-qrcode v0.0.0-20200617195104-da1b6568686e
	github.com/stretchr/testify v1.8.2
	github.com/txn2/txeh v1.3.0
	golang.org/x/crypto v0.6.0
	golang.org/x/net v0.6.0 // indirect
	golang.org/x/oauth2 v0.5.0
	golang.org/x/sys v0.5.0 // indirect
	golang.org/x/text v0.7.0 // indirect
	golang.zx2c4.com/wireguard v0.0.0-20220920152132-bb719d3a6e2c // indirect
	golang.zx2c4.com/wireguard/wgctrl v0.0.0-20220324164955-056925b7df31
	google.golang.org/protobuf v1.28.1 // indirect
	gopkg.in/yaml.v3 v3.0.1
)

require (
	filippo.io/edwards25519 v1.0.0
	github.com/c-robinson/iplib v1.0.6
	github.com/posthog/posthog-go v0.0.0-20211028072449-93c17c49e2b0
)

require (
	github.com/coreos/go-oidc/v3 v3.5.0
	github.com/gorilla/websocket v1.5.0
	github.com/pkg/errors v0.9.1
	golang.org/x/exp v0.0.0-20220722155223-a9213eeb770e
	gortc.io/stun v1.23.0
)

require (
	github.com/guumaster/tablewriter v0.0.10
<<<<<<< HEAD
	github.com/kr/pretty v0.3.0
	github.com/matryer/is v1.4.0
=======
	github.com/matryer/is v1.4.1
>>>>>>> 6fc9843b
	github.com/olekukonko/tablewriter v0.0.5
	github.com/spf13/cobra v1.6.1
)

require (
	cloud.google.com/go/compute/metadata v0.2.1 // indirect
	github.com/go-jose/go-jose/v3 v3.0.0 // indirect
	github.com/inconshreveable/mousetrap v1.0.1 // indirect
	github.com/kr/text v0.2.0 // indirect
	github.com/rivo/uniseg v0.2.0 // indirect
	github.com/rogpeppe/go-internal v1.8.0 // indirect
	github.com/spf13/pflag v1.0.5 // indirect
)

require (
	cloud.google.com/go/compute v1.12.1 // indirect
	github.com/davecgh/go-spew v1.1.1 // indirect
	github.com/felixge/httpsnoop v1.0.3 // indirect
	github.com/go-playground/locales v0.14.1 // indirect
	github.com/go-playground/universal-translator v0.18.1 // indirect
	github.com/golang/protobuf v1.5.2 // indirect
	github.com/google/go-cmp v0.5.9 // indirect
	github.com/hashicorp/go-version v1.6.0
	github.com/josharian/native v1.0.0 // indirect
	github.com/leodido/go-urn v1.2.1 // indirect
	github.com/mattn/go-runewidth v0.0.13 // indirect
	github.com/mdlayher/genetlink v1.2.0 // indirect
	github.com/mdlayher/netlink v1.6.0 // indirect
	github.com/mdlayher/socket v0.1.1 // indirect
	github.com/pmezard/go-difflib v1.0.0 // indirect
	github.com/xtgo/uuid v0.0.0-20140804021211-a0b114877d4c // indirect
	golang.org/x/sync v0.1.0 // indirect
	google.golang.org/appengine v1.6.7 // indirect
)<|MERGE_RESOLUTION|>--- conflicted
+++ resolved
@@ -42,12 +42,7 @@
 
 require (
 	github.com/guumaster/tablewriter v0.0.10
-<<<<<<< HEAD
-	github.com/kr/pretty v0.3.0
-	github.com/matryer/is v1.4.0
-=======
 	github.com/matryer/is v1.4.1
->>>>>>> 6fc9843b
 	github.com/olekukonko/tablewriter v0.0.5
 	github.com/spf13/cobra v1.6.1
 )
