--- conflicted
+++ resolved
@@ -5,15 +5,11 @@
 WORKDIR /app
 COPY . .
 ENV GO111MODULE=auto
-<<<<<<< HEAD
 
-# RUN GOOS=linux CGO_ENABLED=1 go build -ldflags="-s -X 'main.version=$version'" -o netmaker main.go
-RUN GOOS=linux CGO_ENABLED=1 go build -tags debug -ldflags="-s -X 'main.version=$version'" -o netmaker main.go
-FROM alpine:3.13.6
-=======
+# RUN GOOS=linux CGO_ENABLED=1 go build -tags debug -ldflags="-s -X 'main.version=$version'" -o netmaker main.go
 RUN GOOS=linux CGO_ENABLED=1 go build -ldflags="-s -X 'main.version=$version'" -o netmaker main.go
 FROM alpine:3.14.3
->>>>>>> c2460c57
+
 # add a c lib
 RUN apk add gcompat iptables
 # set the working directory
