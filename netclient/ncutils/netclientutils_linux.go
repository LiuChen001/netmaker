--- conflicted
+++ resolved
@@ -34,11 +34,7 @@
 }
 
 // CreateWireGuardConf - creates a user space WireGuard conf
-<<<<<<< HEAD
-func CreateWireGuardConf(node *models.Node, privatekey string, listenPort string, dns string, peers []wgtypes.PeerConfig) (string, error) {
-=======
 func CreateWireGuardConf(node *models.Node, privatekey string, listenPort string, peers []wgtypes.PeerConfig) (string, error) {
->>>>>>> 685689df
 	peersString, err := parsePeers(node.PersistentKeepalive, peers)
 	var listenPortString, postDownString, postUpString string
 	if node.MTU <= 0 {
@@ -70,10 +66,6 @@
 
 `,
 		node.Address+"/32",
-<<<<<<< HEAD
-		dns,
-=======
->>>>>>> 685689df
 		privatekey,
 		strconv.Itoa(int(node.MTU)),
 		postDownString,
