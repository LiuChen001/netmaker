--- conflicted
+++ resolved
@@ -1,12 +1,7 @@
 package command
 
 import (
-<<<<<<< HEAD
-=======
-	"crypto/ed25519"
-	"crypto/rand"
 	"errors"
->>>>>>> f35429f7
 	"fmt"
 	"strings"
 
