--- conflicted
+++ resolved
@@ -214,12 +214,4 @@
 func Daemon() error {
 	err := functions.Daemon()
 	return err
-<<<<<<< HEAD
-}
-
-func Daemon() error {
-	err := functions.Daemon()
-	return err
-=======
->>>>>>> f956a90f
 }