package wireguard

import (
	"errors"
	"log"
	"os"
	"runtime"
	"strconv"
	"strings"
	"time"

	"github.com/gravitl/netmaker/models"
	"github.com/gravitl/netmaker/netclient/config"
	"github.com/gravitl/netmaker/netclient/local"
	"github.com/gravitl/netmaker/netclient/ncutils"
	"github.com/gravitl/netmaker/netclient/server"
	"golang.zx2c4.com/wireguard/wgctrl"
	"golang.zx2c4.com/wireguard/wgctrl/wgtypes"
	"gopkg.in/ini.v1"
)

const (
	section_interface = "Interface"
	section_peers     = "Peer"
)

// SetPeers - sets peers on a given WireGuard interface
func SetPeers(iface string, keepalive int32, peers []wgtypes.PeerConfig) error {

	var devicePeers []wgtypes.Peer
	var err error
	if ncutils.IsFreeBSD() {
		if devicePeers, err = ncutils.GetPeers(iface); err != nil {
			return err
		}
	} else {
		client, err := wgctrl.New()
		if err != nil {
			ncutils.PrintLog("failed to start wgctrl", 0)
			return err
		}
		defer client.Close()
		device, err := client.Device(iface)
		if err != nil {
			ncutils.PrintLog("failed to parse interface", 0)
			return err
		}
		devicePeers = device.Peers
	}
	if len(devicePeers) > 1 && len(peers) == 0 {
		ncutils.PrintLog("no peers pulled", 1)
		return err
	}
	for _, peer := range peers {

		for _, currentPeer := range devicePeers {
			if currentPeer.AllowedIPs[0].String() == peer.AllowedIPs[0].String() &&
				currentPeer.PublicKey.String() != peer.PublicKey.String() {
				_, err := ncutils.RunCmd("wg set "+iface+" peer "+currentPeer.PublicKey.String()+" remove", true)
				if err != nil {
					log.Println("error removing peer", peer.Endpoint.String())
				}
			}
		}
		udpendpoint := peer.Endpoint.String()
		var allowedips string
		var iparr []string
		for _, ipaddr := range peer.AllowedIPs {
			iparr = append(iparr, ipaddr.String())
		}
		allowedips = strings.Join(iparr, ",")
		keepAliveString := strconv.Itoa(int(keepalive))
		if keepAliveString == "0" {
			keepAliveString = "15"
		}
		if peer.Endpoint != nil {
			_, err = ncutils.RunCmd("wg set "+iface+" peer "+peer.PublicKey.String()+
				" endpoint "+udpendpoint+
				" persistent-keepalive "+keepAliveString+
				" allowed-ips "+allowedips, true)
		} else {
			_, err = ncutils.RunCmd("wg set "+iface+" peer "+peer.PublicKey.String()+
				" persistent-keepalive "+keepAliveString+
				" allowed-ips "+allowedips, true)
		}
		if err != nil {
			log.Println("error setting peer", peer.PublicKey.String())
		}
	}

	for _, currentPeer := range devicePeers {
		shouldDelete := true
		for _, peer := range peers {
			if peer.AllowedIPs[0].String() == currentPeer.AllowedIPs[0].String() {
				shouldDelete = false
			}
		}
		if shouldDelete {
			output, err := ncutils.RunCmd("wg set "+iface+" peer "+currentPeer.PublicKey.String()+" remove", true)
			if err != nil {
				log.Println(output, "error removing peer", currentPeer.PublicKey.String())
			}
		}
	}

	return nil
}

// Initializes a WireGuard interface
func InitWireguard(node *models.Node, privkey string, peers []wgtypes.PeerConfig, hasGateway bool, gateways []string, syncconf bool) error {

	key, err := wgtypes.ParseKey(privkey)
	if err != nil {
		return err
	}

	wgclient, err := wgctrl.New()
	if err != nil {
		return err
	}
	defer wgclient.Close()
	modcfg, err := config.ReadConfig(node.Network)
	if err != nil {
		return err
	}
	nodecfg := modcfg.Node

	if err != nil {
		log.Fatalf("failed to open client: %v", err)
	}

	var ifacename string
	if nodecfg.Interface != "" {
		ifacename = nodecfg.Interface
	} else if node.Interface != "" {
		ifacename = node.Interface
	} else {
		log.Fatal("no interface to configure")
	}
	if node.Address == "" {
		log.Fatal("no address to configure")
	}
	var newConf string
	if node.UDPHolePunch != "yes" {
<<<<<<< HEAD
		newConf, _ = ncutils.CreateWireGuardConf(node, key.String(), strconv.FormatInt(int64(node.ListenPort), 10), nameserver, peers)
	} else {
		newConf, _ = ncutils.CreateWireGuardConf(node, key.String(), "", nameserver, peers)
=======
		newConf, _ = ncutils.CreateWireGuardConf(node, key.String(), strconv.FormatInt(int64(node.ListenPort), 10), peers)
	} else {
		newConf, _ = ncutils.CreateWireGuardConf(node, key.String(), "", peers)
>>>>>>> 685689df
	}
	confPath := ncutils.GetNetclientPathSpecific() + ifacename + ".conf"
	ncutils.PrintLog("writing wg conf file to: "+confPath, 1)
	err = os.WriteFile(confPath, []byte(newConf), 0644)
	if err != nil {
		ncutils.PrintLog("error writing wg conf file to "+confPath+": "+err.Error(), 1)
		return err
	}
	if ncutils.IsWindows() {
		wgConfPath := ncutils.GetWGPathSpecific() + ifacename + ".conf"
		err = os.WriteFile(wgConfPath, []byte(newConf), 0644)
		if err != nil {
			ncutils.PrintLog("error writing wg conf file to "+wgConfPath+": "+err.Error(), 1)
			return err
		}
		confPath = wgConfPath
	}
	// spin up userspace / windows interface + apply the conf file
	var deviceiface string
	if ncutils.IsMac() {
		deviceiface, err = local.GetMacIface(node.Address)
		if err != nil || deviceiface == "" {
			deviceiface = ifacename
		}
	}
	if syncconf {
		err = SyncWGQuickConf(ifacename, confPath)
	} else {
		d, _ := wgclient.Device(deviceiface)
		for d != nil && d.Name == deviceiface {
			RemoveConf(ifacename, false) // remove interface first
			time.Sleep(time.Second >> 2)
			d, _ = wgclient.Device(deviceiface)
		}
		if !ncutils.IsWindows() {
			err = ApplyConf(confPath)
			if err != nil {
				ncutils.PrintLog("failed to create wireguard interface", 1)
				return err
			}
		} else {
			var output string
			starttime := time.Now()
			RemoveConf(ifacename, false)
			time.Sleep(time.Second >> 2)
			ncutils.PrintLog("waiting for interface...", 1)
			for !strings.Contains(output, ifacename) && !(time.Now().After(starttime.Add(time.Duration(10) * time.Second))) {
				output, _ = ncutils.RunCmd("wg", false)
				err = ApplyConf(confPath)
				time.Sleep(time.Second)
			}
			if !strings.Contains(output, ifacename) {
				return errors.New("could not create wg interface for " + ifacename)
			}
			ip, mask, err := ncutils.GetNetworkIPMask(nodecfg.NetworkSettings.AddressRange)
			if err != nil {
				log.Println(err.Error())
				return err
			}
			ncutils.RunCmd("route add "+ip+" mask "+mask+" "+node.Address, true)
			time.Sleep(time.Second >> 2)
			ncutils.RunCmd("route change "+ip+" mask "+mask+" "+node.Address, true)
		}
	}

	//extra network route setting
	if ncutils.IsFreeBSD() {
		_, _ = ncutils.RunCmd("route add -net "+nodecfg.NetworkSettings.AddressRange+" -interface "+ifacename, true)
	} else if ncutils.IsLinux() {
		_, _ = ncutils.RunCmd("ip -4 route add "+nodecfg.NetworkSettings.AddressRange+" dev "+ifacename, false)
	}

	return err
}

// SetWGConfig - sets the WireGuard Config of a given network and checks if it needs a peer update
func SetWGConfig(network string, peerupdate bool) error {

	cfg, err := config.ReadConfig(network)
	if err != nil {
		return err
	}
	servercfg := cfg.Server
	nodecfg := cfg.Node

	peers, hasGateway, gateways, err := server.GetPeers(nodecfg.MacAddress, nodecfg.Network, servercfg.GRPCAddress, nodecfg.IsDualStack == "yes", nodecfg.IsIngressGateway == "yes", nodecfg.IsServer == "yes")
	if err != nil {
		return err
	}
	privkey, err := RetrievePrivKey(network)
	if err != nil {
		return err
	}
	if peerupdate && !ncutils.IsFreeBSD() && !(ncutils.IsLinux() && !ncutils.IsKernel()) {
		var iface string
		iface = nodecfg.Interface
		if ncutils.IsMac() {
			iface, err = local.GetMacIface(nodecfg.Address)
			if err != nil {
				return err
			}
		}
		err = SetPeers(iface, nodecfg.PersistentKeepalive, peers)
	} else if peerupdate {
		err = InitWireguard(&nodecfg, privkey, peers, hasGateway, gateways, true)
	} else {
		err = InitWireguard(&nodecfg, privkey, peers, hasGateway, gateways, false)
	}
	if nodecfg.DNSOn == "yes" {
		_ = local.UpdateDNS(nodecfg.Interface, nodecfg.Network, servercfg.CoreDNSAddr)
	}
	return err
}

// RemoveConf - removes a configuration for a given WireGuard interface
func RemoveConf(iface string, printlog bool) error {
	os := runtime.GOOS
	var err error
	switch os {
	case "windows":

		err = RemoveWindowsConf(iface, printlog)
	default:
		confPath := ncutils.GetNetclientPathSpecific() + iface + ".conf"
		err = RemoveWGQuickConf(confPath, printlog)
	}
	return err
}

// ApplyConf - applys a conf on disk to WireGuard interface
func ApplyConf(confPath string) error {
	os := runtime.GOOS
	var err error
	switch os {
	case "windows":
		_ = ApplyWindowsConf(confPath)
	default:
		err = ApplyWGQuickConf(confPath)
	}
	return err
}

// WriteWgConfig - creates a wireguard config file
func WriteWgConfig(cfg config.ClientConfig, privateKey string, peers []wgtypes.Peer) error {
	options := ini.LoadOptions{
		AllowNonUniqueSections: true,
		AllowShadows:           true,
	}
	wireguard := ini.Empty(options)
	wireguard.Section(section_interface).Key("PrivateKey").SetValue(privateKey)
	wireguard.Section(section_interface).Key("ListenPort").SetValue(strconv.Itoa(int(cfg.Node.ListenPort)))
	if cfg.Node.Address != "" {
		wireguard.Section(section_interface).Key("Address").SetValue(cfg.Node.Address)
	}
	if cfg.Node.Address6 != "" {
		wireguard.Section(section_interface).Key("Address").SetValue(cfg.Node.Address6)
	}
	if cfg.Node.DNSOn == "yes" {
		wireguard.Section(section_interface).Key("DNS").SetValue(cfg.Server.CoreDNSAddr)
	}
	if cfg.Node.PostUp != "" {
		wireguard.Section(section_interface).Key("PostUp").SetValue(cfg.Node.PostUp)
	}
	if cfg.Node.PostDown != "" {
		wireguard.Section(section_interface).Key("PostDown").SetValue(cfg.Node.PostDown)
	}
	for i, peer := range peers {
		wireguard.SectionWithIndex(section_peers, i).Key("PublicKey").SetValue(peer.PublicKey.String())
		if peer.PresharedKey.String() != "" {
			wireguard.SectionWithIndex(section_peers, i).Key("PreSharedKey").SetValue(peer.PresharedKey.String())
		}
		if peer.AllowedIPs != nil {
			var allowedIPs string
			for _, ip := range peer.AllowedIPs {
				allowedIPs = allowedIPs + ", " + ip.String()
			}
			wireguard.SectionWithIndex(section_peers, i).Key("AllowedIps").SetValue(allowedIPs)
		}
		if peer.Endpoint != nil {
			wireguard.SectionWithIndex(section_peers, i).Key("Endpoint").SetValue(peer.Endpoint.String())
		}
	}
	if err := wireguard.SaveTo(ncutils.GetNetclientPathSpecific() + cfg.Node.Interface + ".conf"); err != nil {
		return err
	}
	return nil
}

// UpdateWgPeers - updates the peers of a network
func UpdateWgPeers(wgInterface string, peers []wgtypes.Peer) error {
	//update to get path properly
	file := ncutils.GetNetclientPathSpecific() + wgInterface + ".conf"
	wireguard, err := ini.ShadowLoad(file)
	if err != nil {
		return err
	}
	for i, peer := range peers {
		wireguard.SectionWithIndex(section_peers, i).Key("PublicKey").SetValue(peer.PublicKey.String())
		if peer.PresharedKey.String() != "" {
			wireguard.SectionWithIndex(section_peers, i).Key("PreSharedKey").SetValue(peer.PresharedKey.String())
		}
		if peer.AllowedIPs != nil {
			var allowedIPs string
			for _, ip := range peer.AllowedIPs {
				allowedIPs = allowedIPs + ", " + ip.String()
			}
			wireguard.SectionWithIndex(section_peers, i).Key("AllowedIps").SetValue(allowedIPs)
		}
		if peer.Endpoint != nil {
			wireguard.SectionWithIndex(section_peers, i).Key("Endpoint").SetValue(peer.Endpoint.String())
		}
	}
	if err := wireguard.SaveTo(file); err != nil {
		return err
	}
	return nil
}

// UpdateWgInterface - updates the interface section of a wireguard config file
func UpdateWgInterface(wgInterface, privateKey, nameserver string, node models.Node) error {
	//update to get path properly
	file := ncutils.GetNetclientPathSpecific() + wgInterface + ".conf"
	wireguard, err := ini.ShadowLoad(file)
	if err != nil {
		return err
	}
	wireguard.Section(section_interface).Key("PrivateKey").SetValue(privateKey)
	wireguard.Section(section_interface).Key("ListenPort").SetValue(strconv.Itoa(int(node.ListenPort)))
	if node.Address != "" {
		wireguard.Section(section_interface).Key("Address").SetValue(node.Address)
	}
	if node.Address6 != "" {
		wireguard.Section(section_interface).Key("Address").SetValue(node.Address6)
	}
	if node.DNSOn == "yes" {
		wireguard.Section(section_interface).Key("DNS").SetValue(nameserver)
	}
	if node.PostUp != "" {
		wireguard.Section(section_interface).Key("PostUp").SetValue(node.PostUp)
	}
	if node.PostDown != "" {
		wireguard.Section(section_interface).Key("PostDown").SetValue(node.PostDown)
	}
	if err := wireguard.SaveTo(file); err != nil {
		return err
	}
	return nil
}

// UpdatePrivateKey - updates the private key of a wireguard config file
func UpdatePrivateKey(wgInterface, privateKey string) error {
	//update to get path properly
	file := ncutils.GetNetclientPathSpecific() + wgInterface + ".conf"
	wireguard, err := ini.ShadowLoad(file)
	if err != nil {
		return err
	}
	wireguard.Section(section_interface).Key("PrivateKey").SetValue(privateKey)
	if err := wireguard.SaveTo(file); err != nil {
		return err
	}
	return nil
}<|MERGE_RESOLUTION|>--- conflicted
+++ resolved
@@ -142,15 +142,9 @@
 	}
 	var newConf string
 	if node.UDPHolePunch != "yes" {
-<<<<<<< HEAD
-		newConf, _ = ncutils.CreateWireGuardConf(node, key.String(), strconv.FormatInt(int64(node.ListenPort), 10), nameserver, peers)
-	} else {
-		newConf, _ = ncutils.CreateWireGuardConf(node, key.String(), "", nameserver, peers)
-=======
 		newConf, _ = ncutils.CreateWireGuardConf(node, key.String(), strconv.FormatInt(int64(node.ListenPort), 10), peers)
 	} else {
 		newConf, _ = ncutils.CreateWireGuardConf(node, key.String(), "", peers)
->>>>>>> 685689df
 	}
 	confPath := ncutils.GetNetclientPathSpecific() + ifacename + ".conf"
 	ncutils.PrintLog("writing wg conf file to: "+confPath, 1)
