--- conflicted
+++ resolved
@@ -72,11 +72,7 @@
         return portno, err
 }
 
-<<<<<<< HEAD
-func Install(accesskey string, password string, server string, network string, noauto bool, accesstoken string,  inputname string, dnsoff bool) error {
-=======
-func Install(accesskey string, password string, server string, network string, noauto bool, accesstoken string,  inputname string, pubip string) error {
->>>>>>> 4ddd83ae
+func Install(accesskey string, password string, server string, network string, noauto bool, accesstoken string,  inputname string, pubip string, dnsoff bool) error {
 
 	tserver := ""
 	tnetwork := ""
