package functions

import (
	"context"
	"encoding/json"
	"errors"
	"fmt"
	"io"
	"net"
	"net/http"
	"os"
	"strconv"
	"sync"
	"time"

	"github.com/cloverstd/tcping/ping"
	"github.com/gravitl/netmaker/logger"
	"github.com/gravitl/netmaker/logic/metrics"
	"github.com/gravitl/netmaker/models"
	"github.com/gravitl/netmaker/netclient/auth"
	"github.com/gravitl/netmaker/netclient/config"
	"github.com/gravitl/netmaker/netclient/ncutils"
	"github.com/gravitl/netmaker/tls"
)

var metricsCache = new(sync.Map)

// Checkin  -- go routine that checks for public or local ip changes, publishes changes
//
//	if there are no updates, simply "pings" the server as a checkin
func Checkin(ctx context.Context, wg *sync.WaitGroup) {
	logger.Log(2, "starting checkin goroutine")
	defer wg.Done()
	currentRun := 0
	checkin(currentRun)
	ticker := time.NewTicker(time.Second * 60)
	defer ticker.Stop()
	for {
		select {
		case <-ctx.Done():
			logger.Log(0, "checkin routine closed")
			return
			//delay should be configuraable -> use cfg.Node.NetworkSettings.DefaultCheckInInterval ??
		case <-ticker.C:
			currentRun++
			checkin(currentRun)
			if currentRun >= 5 {
				currentRun = 0
			}
		}
	}
}

func checkin(currentRun int) {
	networks, _ := ncutils.GetSystemNetworks()
	logger.Log(3, "checkin with server(s) for all networks")
	for _, network := range networks {
		var nodeCfg config.ClientConfig
		nodeCfg.Network = network
		nodeCfg.ReadConfig()
		// check for nftables present if on Linux
		if ncutils.IsLinux() {
			if ncutils.IsNFTablesPresent() {
				nodeCfg.Node.FirewallInUse = models.FIREWALL_NFTABLES
			} else {
				nodeCfg.Node.FirewallInUse = models.FIREWALL_IPTABLES
			}
		} else {
			// defaults to iptables for now, may need another default for non-Linux OSes
			nodeCfg.Node.FirewallInUse = models.FIREWALL_IPTABLES
		}
		if nodeCfg.Node.Connected == "yes" {
			if nodeCfg.Node.IsStatic != "yes" {
				extIP, err := ncutils.GetPublicIP(nodeCfg.Server.API)
				if err != nil {
					logger.Log(1, "error encountered checking public ip addresses: ", err.Error())
				}
				if nodeCfg.Node.Endpoint != extIP && extIP != "" {
					logger.Log(1, "network:", nodeCfg.Node.Network, "endpoint has changed from ", nodeCfg.Node.Endpoint, " to ", extIP)
					nodeCfg.Node.Endpoint = extIP
					if err := PublishNodeUpdate(&nodeCfg); err != nil {
						logger.Log(0, "network:", nodeCfg.Node.Network, "could not publish endpoint change")
					}
				}
				intIP, err := getPrivateAddr()
				if err != nil {
					logger.Log(1, "network:", nodeCfg.Node.Network, "error encountered checking private ip addresses: ", err.Error())
				}
				if nodeCfg.Node.LocalAddress != intIP && intIP != "" {
					logger.Log(1, "network:", nodeCfg.Node.Network, "local Address has changed from ", nodeCfg.Node.LocalAddress, " to ", intIP)
					nodeCfg.Node.LocalAddress = intIP
					if err := PublishNodeUpdate(&nodeCfg); err != nil {
						logger.Log(0, "Network: ", nodeCfg.Node.Network, " could not publish local address change")
					}
				}
				_ = UpdateLocalListenPort(&nodeCfg)

			} else if nodeCfg.Node.IsLocal == "yes" && nodeCfg.Node.LocalRange != "" {
				localIP, err := ncutils.GetLocalIP(nodeCfg.Node.LocalRange)
				if err != nil {
					logger.Log(1, "network:", nodeCfg.Node.Network, "error encountered checking local ip addresses: ", err.Error())
				}
				if nodeCfg.Node.Endpoint != localIP && localIP != "" {
					logger.Log(1, "network:", nodeCfg.Node.Network, "endpoint has changed from "+nodeCfg.Node.Endpoint+" to ", localIP)
					nodeCfg.Node.Endpoint = localIP
					if err := PublishNodeUpdate(&nodeCfg); err != nil {
						logger.Log(0, "network:", nodeCfg.Node.Network, "could not publish localip change")
					}
				}
			}
		}
		//check version
		if nodeCfg.Node.Version != ncutils.Version {
			nodeCfg.Node.Version = ncutils.Version
			config.Write(&nodeCfg, nodeCfg.Network)
		}
		Hello(&nodeCfg)
<<<<<<< HEAD
=======
		checkCertExpiry(&nodeCfg)
		if currentRun >= 5 && nodeCfg.Server.Is_EE {
			logger.Log(0, "collecting metrics for node", nodeCfg.Node.Name)
			publishMetrics(&nodeCfg)
		}
>>>>>>> f35429f7
	}
}

// PublishNodeUpdates -- saves node and pushes changes to broker
func PublishNodeUpdate(nodeCfg *config.ClientConfig) error {
	if err := config.Write(nodeCfg, nodeCfg.Network); err != nil {
		return err
	}
	data, err := json.Marshal(nodeCfg.Node)
	if err != nil {
		return err
	}
	if err = publish(nodeCfg, fmt.Sprintf("update/%s", nodeCfg.Node.ID), data, 1); err != nil {
		return err
	}

	logger.Log(0, "network:", nodeCfg.Node.Network, "sent a node update to server for node", nodeCfg.Node.Name, ", ", nodeCfg.Node.ID)
	return nil
}

// Hello -- ping the broker to let server know node it's alive and well
func Hello(nodeCfg *config.ClientConfig) {
	var checkin models.NodeCheckin
	checkin.Version = ncutils.Version
	checkin.Connected = nodeCfg.Node.Connected
	data, err := json.Marshal(checkin)
	if err != nil {
		logger.Log(0, "unable to marshal checkin data", err.Error())
		return
	}
	if err := publish(nodeCfg, fmt.Sprintf("ping/%s", nodeCfg.Node.ID), data, 0); err != nil {
		logger.Log(0, fmt.Sprintf("Network: %s error publishing ping, %v", nodeCfg.Node.Network, err))
		logger.Log(0, "running pull on "+nodeCfg.Node.Network+" to reconnect")
		_, err := Pull(nodeCfg.Node.Network, true)
		if err != nil {
			logger.Log(0, "could not run pull on "+nodeCfg.Node.Network+", error: "+err.Error())
		}
	} else {
		logger.Log(3, "checkin for", nodeCfg.Network, "complete")
	}
}

// publishMetrics - publishes the metrics of a given nodecfg
func publishMetrics(nodeCfg *config.ClientConfig) {
	token, err := Authenticate(nodeCfg)
	if err != nil {
		logger.Log(1, "failed to authenticate when publishing metrics", err.Error())
		return
	}
	url := fmt.Sprintf("https://%s/api/nodes/%s/%s", nodeCfg.Server.API, nodeCfg.Network, nodeCfg.Node.ID)
	response, err := API("", http.MethodGet, url, token)
	if err != nil {
		logger.Log(1, "failed to read from server during metrics publish", err.Error())
		return
	}
	if response.StatusCode != http.StatusOK {
		bytes, err := io.ReadAll(response.Body)
		if err != nil {
			fmt.Println(err)
		}
		logger.Log(0, fmt.Sprintf("%s %s", string(bytes), err.Error()))
		return
	}
	defer response.Body.Close()
	var nodeGET models.NodeGet
	if err := json.NewDecoder(response.Body).Decode(&nodeGET); err != nil {
		logger.Log(0, "failed to decode node when running metrics update", err.Error())
		return
	}

	metrics, err := metrics.Collect(nodeCfg.Node.Interface, nodeGET.PeerIDs)
	if err != nil {
		logger.Log(0, "failed metric collection for node", nodeCfg.Node.Name, err.Error())
	}
	metrics.Network = nodeCfg.Node.Network
	metrics.NodeName = nodeCfg.Node.Name
	metrics.NodeID = nodeCfg.Node.ID
	metrics.IsServer = "no"
	data, err := json.Marshal(metrics)
	if err != nil {
		logger.Log(0, "something went wrong when marshalling metrics data for node", nodeCfg.Node.Name, err.Error())
	}

	if err = publish(nodeCfg, fmt.Sprintf("metrics/%s", nodeCfg.Node.ID), data, 1); err != nil {
		logger.Log(0, "error occurred during publishing of metrics on node", nodeCfg.Node.Name, err.Error())
		logger.Log(0, "aggregating metrics locally until broker connection re-established")
		val, ok := metricsCache.Load(nodeCfg.Node.ID)
		if !ok {
			metricsCache.Store(nodeCfg.Node.ID, data)
		} else {
			var oldMetrics models.Metrics
			err = json.Unmarshal(val.([]byte), &oldMetrics)
			if err == nil {
				for k := range oldMetrics.Connectivity {
					currentMetric := metrics.Connectivity[k]
					if currentMetric.Latency == 0 {
						currentMetric.Latency = oldMetrics.Connectivity[k].Latency
					}
					currentMetric.Uptime += oldMetrics.Connectivity[k].Uptime
					currentMetric.TotalTime += oldMetrics.Connectivity[k].TotalTime
					metrics.Connectivity[k] = currentMetric
				}
				newData, err := json.Marshal(metrics)
				if err == nil {
					metricsCache.Store(nodeCfg.Node.ID, newData)
				}
			}
		}
	} else {
		metricsCache.Delete(nodeCfg.Node.ID)
		logger.Log(0, "published metrics for node", nodeCfg.Node.Name)
	}
}

// node cfg is required  in order to fetch the traffic keys of that node for encryption
func publish(nodeCfg *config.ClientConfig, dest string, msg []byte, qos byte) error {
	// setup the keys
	trafficPrivKey, err := auth.RetrieveTrafficKey(nodeCfg.Node.Network)
	if err != nil {
		return err
	}
	serverPubKey, err := ncutils.ConvertBytesToKey(nodeCfg.Node.TrafficKeys.Server)
	if err != nil {
		return err
	}

	encrypted, err := ncutils.Chunk(msg, serverPubKey, trafficPrivKey)
	if err != nil {
		return err
	}
	if mqclient == nil {
		return errors.New("unable to publish ... no mqclient")
	}
	if token := mqclient.Publish(dest, qos, false, encrypted); !token.WaitTimeout(30*time.Second) || token.Error() != nil {
		logger.Log(0, "could not connect to broker at "+nodeCfg.Server.Server+":"+nodeCfg.Server.MQPort)
		var err error
		if token.Error() == nil {
			err = errors.New("connection timeout")
		} else {
			err = token.Error()
		}
		if err != nil {
			return err
		}
	}
	return nil
}

func checkCertExpiry(cfg *config.ClientConfig) error {
	cert, err := tls.ReadCertFromFile(ncutils.GetNetclientServerPath(cfg.Server.Server) + ncutils.GetSeparator() + "client.pem")
	//if cert doesn't exist or will expire within 10 days
	if errors.Is(err, os.ErrNotExist) || cert.NotAfter.Before(time.Now().Add(time.Hour*24*10)) {
		key, err := tls.ReadKeyFromFile(ncutils.GetNetclientPath() + ncutils.GetSeparator() + "client.key")
		if err != nil {
			return err
		}
		return RegisterWithServer(key, cfg)
	}
	if err != nil {
		return err
	}
	return nil
}

func checkBroker(broker string, port string) error {
	if broker == "" {
		return errors.New("error: broker address is blank")
	}
	if port == "" {
		return errors.New("error: broker port is blank")
	}
	_, err := net.LookupIP(broker)
	if err != nil {
		return errors.New("nslookup failed for broker ... check dns records")
	}
	pinger := ping.NewTCPing()
	intPort, err := strconv.Atoi(port)
	if err != nil {
		logger.Log(1, "error converting port to int: "+err.Error())
	}
	pinger.SetTarget(&ping.Target{
		Protocol: ping.TCP,
		Host:     broker,
		Port:     intPort,
		Counter:  3,
		Interval: 1 * time.Second,
		Timeout:  2 * time.Second,
	})
	pingerDone := pinger.Start()
	<-pingerDone
	if pinger.Result().SuccessCounter == 0 {
		return errors.New("unable to connect to broker port ... check netmaker server and firewalls")
	}
	return nil
}<|MERGE_RESOLUTION|>--- conflicted
+++ resolved
@@ -115,14 +115,11 @@
 			config.Write(&nodeCfg, nodeCfg.Network)
 		}
 		Hello(&nodeCfg)
-<<<<<<< HEAD
-=======
 		checkCertExpiry(&nodeCfg)
 		if currentRun >= 5 && nodeCfg.Server.Is_EE {
 			logger.Log(0, "collecting metrics for node", nodeCfg.Node.Name)
 			publishMetrics(&nodeCfg)
 		}
->>>>>>> f35429f7
 	}
 }
 
