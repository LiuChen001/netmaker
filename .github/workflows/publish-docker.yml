--- conflicted
+++ resolved
@@ -9,21 +9,15 @@
     docker:
         runs-on: ubuntu-latest
         steps:
-<<<<<<< HEAD
             -
                 name: Set Environment Variables
                 run: |
-=======
-            - uses: FranzDiebold/github-env-vars-action@v2
-            - name: Set Environment Variables
-              run: |
->>>>>>> 02ad7fdd
                     echo "BUILD_VER=v0.0.$GITHUB_RUN_NUMBER" >> $GITHUB_ENV
                     if ${{ github.head_ref }} = "master" ]
                     then
                         echo "TAG=latest" >>$GITHUB_ENV
                     else
-                        echo "TAG=${{ github.head_ref}} >> $GITHUB_ENV
+                        echo "TAG=${{ github.head_ref}}" >> $GITHUB_ENV
                     done
             -
                 name: Checkout
