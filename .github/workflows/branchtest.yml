--- conflicted
+++ resolved
@@ -71,11 +71,9 @@
             if [ "$result" == "pass" ]
             then
               server=$arg
-<<<<<<< HEAD
+
               echo $server >> /tmp/server
-=======
-              echo server >> /tmp/server
->>>>>>> 4903f2ec
+
               break
             fi
           done
