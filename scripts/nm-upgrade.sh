--- conflicted
+++ resolved
@@ -205,11 +205,7 @@
 
   STUN_DOMAIN="stun.$SERVER_NAME"
   echo "-----------------------------------------------------"
-<<<<<<< HEAD
   echo "Netmaker v0.18 requires a new DNS entry for $STUN_DOMAIN."
-=======
-  echo "Netmaker v0.18.2 requires a new DNS entry for $STUN_DOMAIN."
->>>>>>> 35f13bc3
   echo "Please confirm this is added to your DNS provider before continuing"
   echo "(note: this is not required if using an nip.io address)"
   echo "-----------------------------------------------------"
@@ -584,11 +580,7 @@
 cat << "EOF"
 - - - - - - - - - - - - - - - - - - - - - - - - - - - - - - - - - - - - 
 - - - - - - - - - - - - - - - - - - - - - - - - - - - - - - - - - - - - 
-<<<<<<< HEAD
 The Netmaker Upgrade Script: Upgrading to v0.18 so you don't have to!
-=======
-The Netmaker Upgrade Script: Upgrading to v0.18.2 so you don't have to!
->>>>>>> 35f13bc3
 - - - - - - - - - - - - - - - - - - - - - - - - - - - - - - - - - - - - 
 - - - - - - - - - - - - - - - - - - - - - - - - - - - - - - - - - - - - 
 EOF
