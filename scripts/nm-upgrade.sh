--- conflicted
+++ resolved
@@ -203,11 +203,7 @@
 
   STUN_DOMAIN="stun.$SERVER_NAME"
   echo "-----------------------------------------------------"
-<<<<<<< HEAD
-  echo "Netmaker v0.18.0 requires a new DNS entry for $STUN_DOMAIN."
-=======
-  echo "Netmaker v0.18.2 requires a new DNS entry for $STUN_NAME."
->>>>>>> d19f292e
+  echo "Netmaker v0.18.2 requires a new DNS entry for $STUN_DOMAIN."
   echo "Please confirm this is added to your DNS provider before continuing"
   echo "(note: this is not required if using an nip.io address)"
   echo "-----------------------------------------------------"
@@ -358,12 +354,7 @@
   sed -i "s/v0.17.1/testing/g" /root/docker-compose.yml
 
   # RELEASE_REPLACE - Use this once release is ready
-<<<<<<< HEAD
-  # sed -i "s/v0.17.1/v0.18.0/g" /root/docker-compose.yml
-
-=======
-  #sed -i "s/v0.17.1/v0.18.2/g" /root/docker-compose.yml
->>>>>>> d19f292e
+  # sed -i "s/v0.17.1/v0.18.1/g" /root/docker-compose.yml
   yq ".services.netmaker.environment.SERVER_NAME = \"$SERVER_NAME\"" -i /root/docker-compose.yml
   yq ".services.netmaker.environment += {\"BROKER_NAME\": \"$BROKER_NAME\"}" -i /root/docker-compose.yml  
   yq ".services.netmaker.environment += {\"STUN_DOMAIN\": \"$STUN_DOMAIN\"}" -i /root/docker-compose.yml  
@@ -539,13 +530,9 @@
 
           # create an egress if necessary
           if [[ $HAS_EGRESS == "yes" ]]; then
-<<<<<<< HEAD
             echo "creating egress"            
             ./nmctl node create_egress $NETWORK $NODE_ID $EGRESS_RANGES
             sleep 2
-=======
-            echo "Egress is currently unimplemented. Wait for 0.18.2"
->>>>>>> d19f292e
           fi
 
           echo "HAS INGRESS: $HAS_INGRESS"
