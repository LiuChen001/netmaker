#!/bin/bash

CONFIG_FILE=netmaker.env
# location of nm-quick.sh (usually `/root`)
SCRIPT_DIR=$(dirname "$(realpath "$0")")
LATEST=$(curl -s https://api.github.com/repos/gravitl/netmaker/releases/latest | grep "tag_name" | cut -d : -f 2,3 | tr -d [:space:],\")

print_logo() { (
	cat <<"EOF"
- - - - - - - - - - - - - - - - - - - - - - - - - - - - - - - - - - - - - - - - - - - - -
- - - - - - - - - - - - - - - - - - - - - - - - - - - - - - - - - - - - - - - - - - - - -
- - - - - - - - - - - - - - - - - - - - - - - - - - - - - - - - - - - - - - - - - - - - -
                                                                                         
 __   __     ______     ______   __    __     ______     __  __     ______     ______    
/\ "-.\ \   /\  ___\   /\__  _\ /\ "-./  \   /\  __ \   /\ \/ /    /\  ___\   /\  == \   
\ \ \-.  \  \ \  __\   \/_/\ \/ \ \ \-./\ \  \ \  __ \  \ \  _"-.  \ \  __\   \ \  __<   
 \ \_\\"\_\  \ \_____\    \ \_\  \ \_\ \ \_\  \ \_\ \_\  \ \_\ \_\  \ \_____\  \ \_\ \_\ 
  \/_/ \/_/   \/_____/     \/_/   \/_/  \/_/   \/_/\/_/   \/_/\/_/   \/_____/   \/_/ /_/ 
                                                                                                                                                                                                 

- - - - - - - - - - - - - - - - - - - - - - - - - - - - - - - - - - - - - - - - - - - - -
- - - - - - - - - - - - - - - - - - - - - - - - - - - - - - - - - - - - - - - - - - - - -
- - - - - - - - - - - - - - - - - - - - - - - - - - - - - - - - - - - - - - - - - - - - -
EOF
); }

if [ $(id -u) -ne 0 ]; then
	echo "This script must be run as root"
	exit 1
fi

unset INSTALL_TYPE
unset BUILD_TYPE
unset BUILD_TAG
unset IMAGE_TAG
unset AUTO_BUILD

# usage - displays usage instructions
usage() {
	echo "usage: ./nm-quick.sh [-e] [-b buildtype] [-t tag] [-a auto]"
	echo "  -e      if specified, will install netmaker EE"
	echo "  -b      type of build; options:"
	echo "          \"version\" - will install a specific version of Netmaker using remote git and dockerhub"
	echo "          \"local\": - will install by cloning repo and and building images from git"
	echo "          \"branch\": - will install a specific branch using remote git and dockerhub"
	echo "  -t      tag of build; if buildtype=version, tag=version. If builtype=branch or builtype=local, tag=branch"
	echo "  -a      auto-build; skip prompts and use defaults, if none provided"
	echo "examples:"
	echo "          nm-quick.sh -e -b version -t $LATEST"
	echo "          nm-quick.sh -e -b local -t feature_v0.17.2_newfeature"
	echo "          nm-quick.sh -e -b branch -t develop"
	exit 1
}

while getopts evab:t: flag; do
	case "${flag}" in
	e)
		INSTALL_TYPE="ee"
		;;
	v)
		usage
		exit 0
		;;
	a)
		AUTO_BUILD="on"
		;;
	b)
		BUILD_TYPE=${OPTARG}
		if [[ ! "$BUILD_TYPE" =~ ^(version|local|branch)$ ]]; then
			echo "error: $BUILD_TYPE is invalid"
			echo "valid options: version, local, branch"
			usage
			exit 1
		fi
		;;
	t)
		BUILD_TAG=${OPTARG}
		;;
	esac
done

# print_logo - prints the netmaker logo
print_logo() {
	cat <<"EOF"
- - - - - - - - - - - - - - - - - - - - - - - - - - - - - - - - - - - - - - - - - - - - -
- - - - - - - - - - - - - - - - - - - - - - - - - - - - - - - - - - - - - - - - - - - - -
- - - - - - - - - - - - - - - - - - - - - - - - - - - - - - - - - - - - - - - - - - - - -
                                                                                         
 __   __     ______     ______   __    __     ______     __  __     ______     ______    
/\ "-.\ \   /\  ___\   /\__  _\ /\ "-./  \   /\  __ \   /\ \/ /    /\  ___\   /\  == \   
\ \ \-.  \  \ \  __\   \/_/\ \/ \ \ \-./\ \  \ \  __ \  \ \  _"-.  \ \  __\   \ \  __<   
 \ \_\\"\_\  \ \_____\    \ \_\  \ \_\ \ \_\  \ \_\ \_\  \ \_\ \_\  \ \_____\  \ \_\ \_\ 
  \/_/ \/_/   \/_____/     \/_/   \/_/  \/_/   \/_/\/_/   \/_/\/_/   \/_____/   \/_/ /_/ 
                                                                                                                                                                                                 

- - - - - - - - - - - - - - - - - - - - - - - - - - - - - - - - - - - - - - - - - - - - -
- - - - - - - - - - - - - - - - - - - - - - - - - - - - - - - - - - - - - - - - - - - - -
- - - - - - - - - - - - - - - - - - - - - - - - - - - - - - - - - - - - - - - - - - - - -
EOF
}

# set_buildinfo - sets the information based on script input for how the installation should be run
set_buildinfo() {

	if [ -z "$BUILD_TYPE" ]; then
		BUILD_TYPE="version"
		BUILD_TAG=$LATEST
	fi

	if [ -z "$BUILD_TAG" ] && [ "$BUILD_TYPE" = "version" ]; then
		BUILD_TAG=$LATEST
	fi

	if [ -z "$BUILD_TAG" ] && [ ! -z "$BUILD_TYPE" ]; then
		echo "error: must specify build tag when build type \"$BUILD_TYPE\" is specified"
		usage
		exit 1
	fi

	IMAGE_TAG=$(sed 's/\//-/g' <<<"$BUILD_TAG")

	if [ "$1" = "ce" ]; then
		INSTALL_TYPE="ce"
	elif [ "$1" = "ee" ]; then
		INSTALL_TYPE="ee"
	fi

	if [ "$AUTO_BUILD" = "on" ] && [ -z "$INSTALL_TYPE" ]; then
		INSTALL_TYPE="ce"
	elif [ -z "$INSTALL_TYPE" ]; then
		echo "-----------------------------------------------------"
		echo "Would you like to install Netmaker Community Edition (CE), or Netmaker Enterprise Edition (EE)?"
		echo "EE will require you to create an account at https://dashboard.license.netmaker.io"
		echo "-----------------------------------------------------"
		select install_option in "Community Edition" "Enterprise Edition"; do
			case $REPLY in
			1)
				echo "installing Netmaker CE"
				INSTALL_TYPE="ce"
				break
				;;
			2)
				echo "installing Netmaker EE"
				INSTALL_TYPE="ee"
				break
				;;
			*) echo "invalid option $REPLY" ;;
			esac
		done
	fi
	echo "-----------Build Options-----------------------------"
	echo "    EE or CE: $INSTALL_TYPE"
	echo "  Build Type: $BUILD_TYPE"
	echo "   Build Tag: $BUILD_TAG"
	echo "   Image Tag: $IMAGE_TAG"
	echo "-----------------------------------------------------"

}

# install_yq - install yq if not present
install_yq() {
	if ! command -v yq &>/dev/null; then
		wget -O /usr/bin/yq https://github.com/mikefarah/yq/releases/download/v4.31.1/yq_linux_$(dpkg --print-architecture)
		chmod +x /usr/bin/yq
	fi
	set +e
	if ! command -v yq &>/dev/null; then
		set -e
		wget -O /usr/bin/yq https://github.com/mikefarah/yq/releases/download/v4.31.1/yq_linux_amd64
		chmod +x /usr/bin/yq
	fi
	set -e
	if ! command -v yq &>/dev/null; then
		echo "failed to install yq. Please install yq and try again."
		echo "https://github.com/mikefarah/yq/#install"
		exit 1
	fi
}

# setup_netclient - adds netclient to docker-compose
setup_netclient() {

	set +e
	netclient uninstall
	set -e

	wget -O netclient https://github.com/gravitl/netclient/releases/download/$LATEST/netclient-linux-amd64
	chmod +x netclient
	./netclient install
	netclient register -t $TOKEN

	echo "waiting for client to become available"
	wait_seconds 10
}

# configure_netclient - configures server's netclient as a default host and an ingress gateway
configure_netclient() {

	NODE_ID=$(sudo cat /etc/netclient/nodes.yml | yq -r .netmaker.commonnode.id)
	echo "register complete. New node ID: $NODE_ID"
	HOST_ID=$(sudo cat /etc/netclient/netclient.yml | yq -r .host.id)
	echo "making host a default"
	echo "Host ID: $HOST_ID"
	# set as a default host
	set +e
	nmctl host update $HOST_ID --default
	sleep 5
	nmctl node create_ingress netmaker $NODE_ID
	set -e
}

# setup_nmctl - pulls nmctl and makes it executable
setup_nmctl() {

	wget -O /usr/bin/nmctl https://github.com/gravitl/netmaker/releases/download/$LATEST/nmctl-linux-amd64

	chmod +x /usr/bin/nmctl
	echo "using server api.$NETMAKER_BASE_DOMAIN"
	echo "using master key $MASTER_KEY"
	nmctl context set default --endpoint="https://api.$NETMAKER_BASE_DOMAIN" --master_key="$MASTER_KEY"
	nmctl context use default
	RESP=$(nmctl network list)
	if [[ $RESP == *"unauthorized"* ]]; then
		echo "Unable to properly configure NMCTL, exiting..."
		exit 1
	fi
}

# wait_seconds - wait for the specified period of time
wait_seconds() { (
	for ((a = 1; a <= $1; a++)); do
		echo ". . ."
		sleep 1
	done
); }

# confirm - get user input to confirm that they want to perform the next step
confirm() { (
	if [ "$AUTO_BUILD" = "on" ]; then
		return 0
	fi
	while true; do
		read -p 'Does everything look right? [y/n]: ' yn
		case $yn in
		[Yy]*)
			override="true"
			break
			;;
		[Nn]*)
			echo "exiting..."
			exit 1
			;;
		*) echo "Please answer yes or no." ;;
		esac
	done
) }

# local_install_setup - builds artifacts based on specified branch locally to use in install
local_install_setup() { (
	rm -rf netmaker-tmp
	mkdir netmaker-tmp
	cd netmaker-tmp
	git clone https://www.github.com/gravitl/netmaker
	cd netmaker
	git checkout $BUILD_TAG
	git pull origin $BUILD_TAG
	docker build --no-cache --build-arg version=$IMAGE_TAG -t gravitl/netmaker:$IMAGE_TAG .
	if [ "$INSTALL_TYPE" = "ee" ]; then
		cp compose/docker-compose.ee.yml /root/docker-compose.yml
		cp docker/Caddyfile-EE /root/Caddyfile
	else
		cp compose/docker-compose.yml /root/docker-compose.yml
		cp docker/Caddyfile /root/Caddyfile
	fi
	cp docker/mosquitto.conf /root/mosquitto.conf
	cp docker/wait.sh /root/wait.sh
	cd ../../
	rm -rf netmaker-tmp
); }

# install_dependencies - install necessary packages to run netmaker
install_dependencies() {
	echo "checking dependencies..."

	OS=$(uname)
	if [ -f /etc/debian_version ]; then
		dependencies="git wireguard wireguard-tools dnsutils jq docker.io certbot docker-compose python-is-python3"
		update_cmd='apt update'
		install_cmd='apt-get install -y'
	elif [ -f /etc/alpine-release ]; then
		dependencies="git wireguard jq docker.io certbot docker-compose"
		update_cmd='apk update'
		install_cmd='apk --update add'
	elif [ -f /etc/centos-release ]; then
		dependencies="git wireguard jq bind-utils docker.io certbot docker-compose"
		update_cmd='yum update'
		install_cmd='yum install -y'
	elif [ -f /etc/fedora-release ]; then
		dependencies="git wireguard bind-utils jq docker.io certbot docker-compose"
		update_cmd='dnf update'
		install_cmd='dnf install -y'
	elif [ -f /etc/redhat-release ]; then
		dependencies="git wireguard jq docker.io bind-utils certbot docker-compose"
		update_cmd='yum update'
		install_cmd='yum install -y'
	elif [ -f /etc/arch-release ]; then
<<<<<<< HEAD
		dependecies="git wireguard-tools dnsutils jq docker.io certbot docker-compose"
=======
		dependecies="git wireguard-tools dnsutils jq docker.io docker-compose"
>>>>>>> 8c5073fa
		update_cmd='pacman -Sy'
		install_cmd='pacman -S --noconfirm'
	elif [ "${OS}" = "FreeBSD" ]; then
		dependencies="git wireguard wget jq docker.io certbot docker-compose"
		update_cmd='pkg update'
		install_cmd='pkg install -y'
	elif [ -f /etc/turris-version ]; then
		dependencies="git wireguard-tools bash jq docker.io certbot docker-compose"
		OS="TurrisOS"
		update_cmd='opkg update'
		install_cmd='opkg install'
	elif [ -f /etc/openwrt_release ]; then
		dependencies="git wireguard-tools bash jq docker.io certbot docker-compose"
		OS="OpenWRT"
		update_cmd='opkg update'
		install_cmd='opkg install'
	else
		install_cmd=''
	fi

	if [ -z "${install_cmd}" ]; then
		echo "OS unsupported for automatic dependency install"
<<<<<<< HEAD
		# TODO shouldnt exit, check if deps available, if not
		#  ask the user to install manually and continue when ready
=======
>>>>>>> 8c5073fa
		exit 1
	fi

	set -- $dependencies

	${update_cmd}

	while [ -n "$1" ]; do
		if [ "${OS}" = "FreeBSD" ]; then
			is_installed=$(pkg check -d $1 | grep "Checking" | grep "done")
			if [ "$is_installed" != "" ]; then
				echo "  " $1 is installed
			else
				echo "  " $1 is not installed. Attempting install.
				${install_cmd} $1
				sleep 5
				is_installed=$(pkg check -d $1 | grep "Checking" | grep "done")
				if [ "$is_installed" != "" ]; then
					echo "  " $1 is installed
				elif [ -x "$(command -v $1)" ]; then
					echo "  " $1 is installed
				else
					echo "  " FAILED TO INSTALL $1
					echo "  " This may break functionality.
				fi
			fi
		else
			if [ "${OS}" = "OpenWRT" ] || [ "${OS}" = "TurrisOS" ]; then
				is_installed=$(opkg list-installed $1 | grep $1)
			else
				is_installed=$(dpkg-query -W --showformat='${Status}\n' $1 | grep "install ok installed")
			fi
			if [ "${is_installed}" != "" ]; then
				echo "    " $1 is installed
			else
				echo "    " $1 is not installed. Attempting install.
				${install_cmd} $1
				sleep 5
				if [ "${OS}" = "OpenWRT" ] || [ "${OS}" = "TurrisOS" ]; then
					is_installed=$(opkg list-installed $1 | grep $1)
				else
					is_installed=$(dpkg-query -W --showformat='${Status}\n' $1 | grep "install ok installed")
				fi
				if [ "${is_installed}" != "" ]; then
					echo "    " $1 is installed
				elif [ -x "$(command -v $1)" ]; then
					echo "  " $1 is installed
				else
					echo "  " FAILED TO INSTALL $1
					echo "  " This may break functionality.
				fi
			fi
		fi
		shift
	done

	echo "-----------------------------------------------------"
	echo "dependency check complete"
	echo "-----------------------------------------------------"
}
set -e

# set_install_vars - sets the variables that will be used throughout installation
set_install_vars() {

	IP_ADDR=$(dig -4 myip.opendns.com @resolver1.opendns.com +short)
	if [ "$IP_ADDR" = "" ]; then
		IP_ADDR=$(curl -s ifconfig.me)
	fi

	NETMAKER_BASE_DOMAIN=nm.$(echo $IP_ADDR | tr . -).nip.io
	# TODO dead code?
	# COREDNS_IP=$(ip route get 1 | sed -n 's/^.*src \([0-9.]*\) .*$/\1/p')
	SERVER_PUBLIC_IP=$IP_ADDR
	MASTER_KEY=$(
		tr -dc A-Za-z0-9 </dev/urandom | head -c 30
		echo ''
	)
	DOMAIN_TYPE=""
	echo "-----------------------------------------------------"
	echo "Would you like to use your own domain for netmaker, or an auto-generated domain?"
	echo "To use your own domain, add a Wildcard DNS record (e.x: *.netmaker.example.com) pointing to $SERVER_PUBLIC_IP"
	echo "IMPORTANT: Due to the high volume of requests, the auto-generated domain has been rate-limited by the certificate provider."
	echo "For this reason, we STRONGLY RECOMMEND using your own domain. Using the auto-generated domain may lead to a failed installation due to rate limiting."
	echo "-----------------------------------------------------"

	if [ "$AUTO_BUILD" = "on" ]; then
		DOMAIN_TYPE="auto"
	else
		select domain_option in "Auto Generated ($NETMAKER_BASE_DOMAIN)" "Custom Domain (e.x: netmaker.example.com)"; do
			case $REPLY in
			1)
				echo "using $NETMAKER_BASE_DOMAIN for base domain"
				DOMAIN_TYPE="auto"
				break
				;;
			2)
				read -p "Enter Custom Domain (make sure  *.domain points to $SERVER_PUBLIC_IP first): " domain
				NETMAKER_BASE_DOMAIN=$domain
				echo "using $NETMAKER_BASE_DOMAIN"
				DOMAIN_TYPE="custom"
				break
				;;
			*) echo "invalid option $REPLY" ;;
			esac
		done
	fi

	# update the config
	touch $CONFIG_FILE
	if grep -q "^DOMAIN=" $CONFIG_FILE; then
		sed -i "s/DOMAIN=.*/DOMAIN=$NETMAKER_BASE_DOMAIN/" $CONFIG_FILE
	else
		echo "DOMAIN=$NETMAKER_BASE_DOMAIN" >>$CONFIG_FILE
	fi

	wait_seconds 2

	echo "-----------------------------------------------------"
	echo "The following subdomains will be used:"
	echo "          dashboard.$NETMAKER_BASE_DOMAIN"
	echo "                api.$NETMAKER_BASE_DOMAIN"
	echo "             broker.$NETMAKER_BASE_DOMAIN"
	echo "               stun.$NETMAKER_BASE_DOMAIN"
	echo "               turn.$NETMAKER_BASE_DOMAIN"
	echo "               turnapi.$NETMAKER_BASE_DOMAIN"

	if [ "$INSTALL_TYPE" = "ee" ]; then
		echo "         prometheus.$NETMAKER_BASE_DOMAIN"
		echo "  netmaker-exporter.$NETMAKER_BASE_DOMAIN"
		echo "            grafana.$NETMAKER_BASE_DOMAIN"
	fi

	echo "-----------------------------------------------------"

	if [[ "$DOMAIN_TYPE" == "custom" ]]; then
		echo "before continuing, confirm DNS is configured correctly, with records pointing to $SERVER_PUBLIC_IP"
		confirm
	fi

	wait_seconds 1

	if [ "$INSTALL_TYPE" = "ee" ]; then

		echo "-----------------------------------------------------"
		echo "Provide Details for EE installation:"
		echo "    1. Log into https://dashboard.license.netmaker.io"
		echo "    2. Copy License Key Value: https://dashboard.license.netmaker.io/license-keys"
		echo "    3. Retrieve Account ID: https://dashboard.license.netmaker.io/user"
		echo "    4. note email address"
		echo "-----------------------------------------------------"
		unset LICENSE_KEY
		while [ -z "$LICENSE_KEY" ]; do
			read -p "License Key: " LICENSE_KEY
		done
		unset ACCOUNT_ID
		while [ -z ${ACCOUNT_ID} ]; do
			read -p "Account ID: " ACCOUNT_ID
		done
	fi

	# read the config file
	if [ -f $CONFIG_FILE ]; then
		source $CONFIG_FILE
	fi

	unset GET_EMAIL
	unset RAND_EMAIL
	RAND_EMAIL="$(echo $RANDOM | md5sum | head -c 16)@email.com"
<<<<<<< HEAD
	# suggest the prev email or a random one
	EMAIL_SUGGESTED=${EMAIL:-$RAND_EMAIL}
=======
>>>>>>> 8c5073fa
	if [ -z $AUTO_BUILD ]; then
		read -p "Email Address for Domain Registration (click 'enter' to use $EMAIL_SUGGESTED): " GET_EMAIL
	fi
	if [ -z "$GET_EMAIL" ]; then
<<<<<<< HEAD
		# TODO detect when inheriting from the config
		echo "using rand email"
		EMAIL="$EMAIL_SUGGESTED"
	else
		EMAIL="$GET_EMAIL"
	fi

	# update the config
	touch $CONFIG_FILE
	if grep -q "^EMAIL=" $CONFIG_FILE; then
		sed -i "s/EMAIL=.*/EMAIL=$EMAIL/" $CONFIG_FILE
	else
		echo "EMAIL=$EMAIL" >>$CONFIG_FILE
=======
		echo "using rand email"
		EMAIL="$RAND_EMAIL"
	else
		EMAIL="$GET_EMAIL"
>>>>>>> 8c5073fa
	fi

	wait_seconds 1

	unset GET_MQ_USERNAME
	unset GET_MQ_PASSWORD
	unset CONFIRM_MQ_PASSWORD
	echo "Enter Credentials For MQ..."
	if [ -z $AUTO_BUILD ]; then
		read -p "MQ Username (click 'enter' to use 'netmaker'): " GET_MQ_USERNAME
	fi
	if [ -z "$GET_MQ_USERNAME" ]; then
		echo "using default username for mq"
		MQ_USERNAME="netmaker"
	else
		MQ_USERNAME="$GET_MQ_USERNAME"
	fi

	MQ_PASSWORD=$(
		tr -dc A-Za-z0-9 </dev/urandom | head -c 30
		echo ''
	)

	if [ -z $AUTO_BUILD ]; then
		select domain_option in "Auto Generated Password" "Input Your Own Password"; do
			case $REPLY in
			1)
				echo "using random password for mq"
				break
				;;
			2)
				while true; do
					echo "Enter your Password For MQ: "
					read -s GET_MQ_PASSWORD
					echo "Enter your password again to confirm: "
					read -s CONFIRM_MQ_PASSWORD
					if [ ${GET_MQ_PASSWORD} != ${CONFIRM_MQ_PASSWORD} ]; then
						echo "wrong password entered, try again..."
						continue
					fi
					MQ_PASSWORD="$GET_MQ_PASSWORD"
					echo "MQ Password Saved Successfully!!"
					break
				done
				break
				;;
			*) echo "invalid option $REPLY" ;;
			esac
		done
	fi

	unset GET_TURN_USERNAME
	unset GET_TURN_PASSWORD
	unset CONFIRM_TURN_PASSWORD
	echo "Enter Credentials For TURN..."
	if [ -z $AUTO_BUILD ]; then
		read -p "TURN Username (click 'enter' to use 'netmaker'): " GET_TURN_USERNAME
	fi
	if [ -z "$GET_TURN_USERNAME" ]; then
		echo "using default username for mq"
		TURN_USERNAME="netmaker"
	else
		TURN_USERNAME="$GET_TURN_USERNAME"
	fi

	TURN_PASSWORD=$(
		tr -dc A-Za-z0-9 </dev/urandom | head -c 30
		echo ''
	)

	if [ -z $AUTO_BUILD ]; then
		select domain_option in "Auto Generated Password" "Input Your Own Password"; do
			case $REPLY in
			1)
<<<<<<< HEAD
			echo "using random password for turn"
			break
			;;
			2)
			while true
			do
				echo "Enter your Password For TURN: "
				read -s GET_TURN_PASSWORD
				echo "Enter your password again to confirm: "
				read -s CONFIRM_TURN_PASSWORD
				if [ ${GET_TURN_PASSWORD} != ${CONFIRM_TURN_PASSWORD} ]; then
					echo "wrong password entered, try again..."
					continue
				fi
				TURN_PASSWORD="$GET_TURN_PASSWORD"
				echo "TURN Password Saved Successfully!!"
=======
				echo "using random password for turn"
				break
				;;
			2)
				while true; do
					echo "Enter your Password For TURN: "
					read -s GET_TURN_PASSWORD
					echo "Enter your password again to confirm: "
					read -s CONFIRM_TURN_PASSWORD
					if [ ${GET_TURN_PASSWORD} != ${CONFIRM_TURN_PASSWORD} ]; then
						echo "wrong password entered, try again..."
						continue
					fi
					TURN_PASSWORD="$GET_TURN_PASSWORD"
					echo "TURN Password Saved Successfully!!"
					break
				done
>>>>>>> 8c5073fa
				break
				;;
			*) echo "invalid option $REPLY" ;;
			esac
		done
	fi

	wait_seconds 2

	echo "-----------------------------------------------------------------"
	echo "                SETUP ARGUMENTS"
	echo "-----------------------------------------------------------------"
	echo "        domain: $NETMAKER_BASE_DOMAIN"
	echo "         email: $EMAIL"
	echo "     public ip: $SERVER_PUBLIC_IP"
	if [ "$INSTALL_TYPE" = "ee" ]; then
		echo "       license: $LICENSE_KEY"
		echo "    account id: $ACCOUNT_ID"
	fi
	echo "-----------------------------------------------------------------"
	echo "Confirm Settings for Installation"
	echo "- - - - - - - - - - - - - - - - - - - - - - - - - - - - - - - - -"

	confirm

}

# install_netmaker - sets the config files and starts docker-compose
install_netmaker() {

	echo "-----------------------------------------------------------------"
	echo "Beginning installation..."
	echo "-----------------------------------------------------------------"

	wait_seconds 3

	echo "Pulling config files..."

	COMPOSE_URL="https://raw.githubusercontent.com/gravitl/netmaker/$BUILD_TAG/compose/docker-compose.yml"
	CADDY_URL="https://raw.githubusercontent.com/gravitl/netmaker/$BUILD_TAG/docker/Caddyfile"
	CERTS_URL="https://raw.githubusercontent.com/gravitl/netmaker/$BUILD_TAG/scripts/nm-certs.sh"
	if [ "$INSTALL_TYPE" = "ee" ]; then
		COMPOSE_URL="https://raw.githubusercontent.com/gravitl/netmaker/$BUILD_TAG/compose/docker-compose.ee.yml"
		CADDY_URL="https://raw.githubusercontent.com/gravitl/netmaker/$BUILD_TAG/docker/Caddyfile-EE"
		CERTS_URL="https://raw.githubusercontent.com/gravitl/netmaker/$BUILD_TAG/scripts/nm-certs.sh"
	fi
	if [ ! "$BUILD_TYPE" = "local" ]; then
		wget -qO /root/docker-compose.yml $COMPOSE_URL
		wget -qO /root/mosquitto.conf https://raw.githubusercontent.com/gravitl/netmaker/$BUILD_TAG/docker/mosquitto.conf
		wget -qO /root/Caddyfile $CADDY_URL
		wget -qO /root/nm-quick.sh $CERTS_URL
		wget -qO /root/wait.sh https://raw.githubusercontent.com/gravitl/netmaker/$BUILD_TAG/docker/wait.sh
	fi

	chmod +x /root/wait.sh
	mkdir -p /etc/netmaker

	echo "Setting docker-compose and Caddyfile..."

	sed -i "s/SERVER_PUBLIC_IP/$SERVER_PUBLIC_IP/g" /root/docker-compose.yml
	sed -i "s/NETMAKER_BASE_DOMAIN/$NETMAKER_BASE_DOMAIN/g" /root/Caddyfile
	sed -i "s/NETMAKER_BASE_DOMAIN/$NETMAKER_BASE_DOMAIN/g" /root/docker-compose.yml
	sed -i "s/REPLACE_MASTER_KEY/$MASTER_KEY/g" /root/docker-compose.yml
	sed -i "s/YOUR_EMAIL/$EMAIL/g" /root/Caddyfile
	sed -i "s/REPLACE_MQ_USERNAME/$MQ_USERNAME/g" /root/docker-compose.yml
	sed -i "s/REPLACE_MQ_PASSWORD/$MQ_PASSWORD/g" /root/docker-compose.yml
	sed -i "s/REPLACE_TURN_USERNAME/$TURN_USERNAME/g" /root/docker-compose.yml
	sed -i "s/REPLACE_TURN_PASSWORD/$TURN_PASSWORD/g" /root/docker-compose.yml

	if [ "$INSTALL_TYPE" = "ee" ]; then
		sed -i "s~YOUR_LICENSE_KEY~$LICENSE_KEY~g" /root/docker-compose.yml
		sed -i "s/YOUR_ACCOUNT_ID/$ACCOUNT_ID/g" /root/docker-compose.yml
	fi

	if [ "$BUILD_TYPE" = "version" ] && [ "$INSTALL_TYPE" = "ee" ]; then
		sed -i "s/REPLACE_SERVER_IMAGE_TAG/$IMAGE_TAG-ee/g" /root/docker-compose.yml
	else
		sed -i "s/REPLACE_SERVER_IMAGE_TAG/$IMAGE_TAG/g" /root/docker-compose.yml
	fi

	if [ "$BUILD_TYPE" = "local" ]; then
		sed -i "s/REPLACE_UI_IMAGE_TAG/$LATEST/g" /root/docker-compose.yml
	else
		sed -i "s/REPLACE_UI_IMAGE_TAG/$IMAGE_TAG/g" /root/docker-compose.yml
	fi

	echo "Starting containers..."

	# increase the timeouts
	export DOCKER_CLIENT_TIMEOUT=120
	export COMPOSE_HTTP_TIMEOUT=120

	# start docker and rebuild containers / networks
	docker-compose -f /root/docker-compose.yml up -d --force-recreate

	wait_seconds 2

}

# test_connection - tests to make sure Caddy has proper SSL certs
test_connection() {

	echo "Testing Caddy setup (please be patient, this may take 1-2 minutes)"
	for i in 1 2 3 4 5 6 7 8; do
		curlresponse=$(curl -vIs https://api.${NETMAKER_BASE_DOMAIN} 2>&1)

		if [[ "$i" == 8 ]]; then
			echo "    Caddy is having an issue setting up certificates, please investigate (docker logs caddy)"
			echo "    Exiting..."
			exit 1
		elif [[ "$curlresponse" == *"failed to verify the legitimacy of the server"* ]]; then
			echo "    Certificates not yet configured, retrying..."

		elif [[ "$curlresponse" == *"left intact"* ]]; then
			echo "    Certificates ok"
			break
		else
			secs=$(($i * 5 + 10))
			echo "    Issue establishing connection...retrying in $secs seconds..."
		fi
		sleep $secs
	done

}

# setup_mesh - sets up a default mesh network on the server
setup_mesh() {

	wait_seconds 5

	echo "Creating netmaker network (10.101.0.0/16)"

	nmctl network create --name netmaker --ipv4_addr 10.101.0.0/16

	wait_seconds 5

	echo "Creating netmaker enrollment key"

	tokenJson=$(nmctl enrollment_key create --unlimited --networks netmaker)
	TOKEN=$(jq -r '.token' <<<${tokenJson})

	wait_seconds 3

}

# print_success - prints a success message upon completion
print_success() {
	echo "-----------------------------------------------------------------"
	echo "-----------------------------------------------------------------"
	echo "Netmaker setup is now complete. You are ready to begin using Netmaker."
	echo "Visit dashboard.$NETMAKER_BASE_DOMAIN to log in"
	echo "-----------------------------------------------------------------"
	echo "-----------------------------------------------------------------"
}

# 1. print netmaker logo
print_logo

# 2. setup the build instructions
set_buildinfo

set +e

# 3. install necessary packages
install_dependencies

# 4. install yq if necessary
install_yq

# 5. if running a local build, clone git and build artifacts
if [ "$BUILD_TYPE" = "local" ]; then
	local_install_setup
fi

set -e

# 6. get user input for variables
set_install_vars

# Fetch / update certs using certbot
"$SCRIPT_DIR"/nm-certs.sh

# 7. get and set config files, startup docker-compose
install_netmaker

set +e

# 8. make sure Caddy certs are working
test_connection

# 9. install the netmaker CLI
setup_nmctl

# 10. create a default mesh network for netmaker
setup_mesh

set -e

# 11. add netclient to docker-compose and start it up
setup_netclient

# 12. make the netclient a default host and ingress gw
configure_netclient

# 13. print success message
print_success

# cp -f /etc/skel/.bashrc /root/.bashrc<|MERGE_RESOLUTION|>--- conflicted
+++ resolved
@@ -304,11 +304,7 @@
 		update_cmd='yum update'
 		install_cmd='yum install -y'
 	elif [ -f /etc/arch-release ]; then
-<<<<<<< HEAD
 		dependecies="git wireguard-tools dnsutils jq docker.io certbot docker-compose"
-=======
-		dependecies="git wireguard-tools dnsutils jq docker.io docker-compose"
->>>>>>> 8c5073fa
 		update_cmd='pacman -Sy'
 		install_cmd='pacman -S --noconfirm'
 	elif [ "${OS}" = "FreeBSD" ]; then
@@ -331,11 +327,8 @@
 
 	if [ -z "${install_cmd}" ]; then
 		echo "OS unsupported for automatic dependency install"
-<<<<<<< HEAD
 		# TODO shouldnt exit, check if deps available, if not
 		#  ask the user to install manually and continue when ready
-=======
->>>>>>> 8c5073fa
 		exit 1
 	fi
 
@@ -505,16 +498,12 @@
 	unset GET_EMAIL
 	unset RAND_EMAIL
 	RAND_EMAIL="$(echo $RANDOM | md5sum | head -c 16)@email.com"
-<<<<<<< HEAD
 	# suggest the prev email or a random one
 	EMAIL_SUGGESTED=${EMAIL:-$RAND_EMAIL}
-=======
->>>>>>> 8c5073fa
 	if [ -z $AUTO_BUILD ]; then
 		read -p "Email Address for Domain Registration (click 'enter' to use $EMAIL_SUGGESTED): " GET_EMAIL
 	fi
 	if [ -z "$GET_EMAIL" ]; then
-<<<<<<< HEAD
 		# TODO detect when inheriting from the config
 		echo "using rand email"
 		EMAIL="$EMAIL_SUGGESTED"
@@ -528,12 +517,6 @@
 		sed -i "s/EMAIL=.*/EMAIL=$EMAIL/" $CONFIG_FILE
 	else
 		echo "EMAIL=$EMAIL" >>$CONFIG_FILE
-=======
-		echo "using rand email"
-		EMAIL="$RAND_EMAIL"
-	else
-		EMAIL="$GET_EMAIL"
->>>>>>> 8c5073fa
 	fi
 
 	wait_seconds 1
@@ -608,13 +591,11 @@
 		select domain_option in "Auto Generated Password" "Input Your Own Password"; do
 			case $REPLY in
 			1)
-<<<<<<< HEAD
 			echo "using random password for turn"
 			break
 			;;
 			2)
-			while true
-			do
+				while true; do
 				echo "Enter your Password For TURN: "
 				read -s GET_TURN_PASSWORD
 				echo "Enter your password again to confirm: "
@@ -625,29 +606,12 @@
 				fi
 				TURN_PASSWORD="$GET_TURN_PASSWORD"
 				echo "TURN Password Saved Successfully!!"
-=======
-				echo "using random password for turn"
 				break
-				;;
-			2)
-				while true; do
-					echo "Enter your Password For TURN: "
-					read -s GET_TURN_PASSWORD
-					echo "Enter your password again to confirm: "
-					read -s CONFIRM_TURN_PASSWORD
-					if [ ${GET_TURN_PASSWORD} != ${CONFIRM_TURN_PASSWORD} ]; then
-						echo "wrong password entered, try again..."
-						continue
-					fi
-					TURN_PASSWORD="$GET_TURN_PASSWORD"
-					echo "TURN Password Saved Successfully!!"
-					break
-				done
->>>>>>> 8c5073fa
-				break
-				;;
-			*) echo "invalid option $REPLY" ;;
-			esac
+			done
+			break
+			;;
+			*) echo "invalid option $REPLY";;
+		esac
 		done
 	fi
 
