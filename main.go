// -build ee
package main

import (
	"context"
	"flag"
	"fmt"
	"os"
	"os/signal"
	"path/filepath"
	"runtime/debug"
	"sync"
	"syscall"

	"github.com/gravitl/netmaker/auth"
	"github.com/gravitl/netmaker/config"
	controller "github.com/gravitl/netmaker/controllers"
	"github.com/gravitl/netmaker/database"
	"github.com/gravitl/netmaker/functions"
	"github.com/gravitl/netmaker/logger"
	"github.com/gravitl/netmaker/logic"
	"github.com/gravitl/netmaker/logic/pro"
	"github.com/gravitl/netmaker/migrate"
	"github.com/gravitl/netmaker/models"
	"github.com/gravitl/netmaker/mq"
	"github.com/gravitl/netmaker/netclient/ncutils"
	"github.com/gravitl/netmaker/servercfg"
	"github.com/gravitl/netmaker/serverctl"
	"golang.org/x/exp/slog"
)

var version = "v0.20.3"

// Start DB Connection and start API Request Handler
func main() {
	absoluteConfigPath := flag.String("c", "", "absolute path to configuration file")
	flag.Parse()
	setupConfig(*absoluteConfigPath)
	servercfg.SetVersion(version)
	fmt.Println(models.RetrieveLogo()) // print the logo
	initialize()                       // initial db and acls
	setGarbageCollection()
	setVerbosity()
	if servercfg.DeployedByOperator() && !servercfg.Is_EE {
		logic.SetFreeTierLimits()
	}
	defer database.CloseDB()
	ctx, stop := signal.NotifyContext(context.Background(), syscall.SIGTERM, os.Interrupt)
	defer stop()
	var waitGroup sync.WaitGroup
	startControllers(&waitGroup, ctx) // start the api endpoint and mq and stun
	<-ctx.Done()
	waitGroup.Wait()
}

func setupConfig(absoluteConfigPath string) {
	if len(absoluteConfigPath) > 0 {
		cfg, err := config.ReadConfig(absoluteConfigPath)
		if err != nil {
			logger.Log(0, fmt.Sprintf("failed parsing config at: %s", absoluteConfigPath))
			return
		}
		config.Config = cfg
	}
}

func initialize() { // Client Mode Prereq Check
	var err error

	if servercfg.GetMasterKey() == "" {
		logger.Log(0, "warning: MASTER_KEY not set, this could make account recovery difficult")
	}

	if servercfg.GetNodeID() == "" {
		logger.FatalLog("error: must set NODE_ID, currently blank")
	}

	if err = database.InitializeDatabase(); err != nil {
		logger.FatalLog("Error connecting to database: ", err.Error())
	}
	logger.Log(0, "database successfully connected")
	migrate.Run()

	logic.SetJWTSecret()

	if err = pro.InitializeGroups(); err != nil {
		logger.Log(0, "could not initialize default user group, \"*\"")
	}

	err = logic.TimerCheckpoint()
	if err != nil {
		logger.Log(1, "Timer error occurred: ", err.Error())
	}
	logic.EnterpriseCheck()

	var authProvider = auth.InitializeAuthProvider()
	if authProvider != "" {
		logger.Log(0, "OAuth provider,", authProvider+",", "initialized")
	} else {
		logger.Log(0, "no OAuth provider found or not configured, continuing without OAuth")
	}

	err = serverctl.SetDefaults()
	if err != nil {
		logger.FatalLog("error setting defaults: ", err.Error())
	}

	if servercfg.IsDNSMode() {
		err := functions.SetDNSDir()
		if err != nil {
			logger.FatalLog(err.Error())
		}
	}

	if servercfg.IsMessageQueueBackend() {
		if err = mq.ServerStartNotify(); err != nil {
			logger.Log(0, "error occurred when notifying nodes of startup", err.Error())
		}
	}
}

func startControllers(wg *sync.WaitGroup, ctx context.Context) {
	if servercfg.IsDNSMode() {
		err := logic.SetDNS()
		if err != nil {
			logger.Log(0, "error occurred initializing DNS: ", err.Error())
		}
	}

	//Run Rest Server
	if servercfg.IsRestBackend() {
		if !servercfg.DisableRemoteIPCheck() && servercfg.GetAPIHost() == "127.0.0.1" {
			err := servercfg.SetHost()
			if err != nil {
				logger.FatalLog("Unable to Set host. Exiting...", err.Error())
			}
		}
		wg.Add(1)
		go controller.HandleRESTRequests(wg, ctx)
	}
	//Run MessageQueue
	if servercfg.IsMessageQueueBackend() {
		wg.Add(1)
		go runMessageQueue(wg, ctx)
	}

	if !servercfg.IsRestBackend() && !servercfg.IsMessageQueueBackend() {
		logger.Log(0, "No Server Mode selected, so nothing is being served! Set Rest mode (REST_BACKEND) or MessageQueue (MESSAGEQUEUE_BACKEND) to 'true'.")
	}

<<<<<<< HEAD
=======
	// starts the stun server
	wg.Add(1)
	go stunserver.Start(wg, ctx)

	wg.Add(1)
	go logic.StartHookManager(ctx, wg)
>>>>>>> a7acb5dd
}

// Should we be using a context vice a waitgroup????????????
func runMessageQueue(wg *sync.WaitGroup, ctx context.Context) {
	defer wg.Done()
	brokerHost, _ := servercfg.GetMessageQueueEndpoint()
	logger.Log(0, "connecting to mq broker at", brokerHost)
	mq.SetupMQTT()
	if mq.IsConnected() {
		logger.Log(0, "connected to MQ Broker")
	} else {
		logger.FatalLog("error connecting to MQ Broker")
	}
	defer mq.CloseClient()
	go mq.Keepalive(ctx)
	go func() {
		peerUpdate := make(chan *models.Node)
		go logic.ManageZombies(ctx, peerUpdate)
		for nodeUpdate := range peerUpdate {
			if err := mq.NodeUpdate(nodeUpdate); err != nil {
				logger.Log(0, "failed to send peer update for deleted node: ", nodeUpdate.ID.String(), err.Error())
			}
		}
	}()
	<-ctx.Done()
	logger.Log(0, "Message Queue shutting down")
}

func setVerbosity() {
	verbose := int(servercfg.GetVerbosity())
	logger.Verbosity = verbose
	logLevel := &slog.LevelVar{}
	replace := func(groups []string, a slog.Attr) slog.Attr {
		if a.Key == slog.SourceKey {
			a.Value = slog.StringValue(filepath.Base(a.Value.String()))
		}
		return a
	}
	logger := slog.New(slog.NewJSONHandler(os.Stderr, &slog.HandlerOptions{AddSource: true, ReplaceAttr: replace, Level: logLevel}))
	slog.SetDefault(logger)
	switch verbose {
	case 4:
		logLevel.Set(slog.LevelDebug)
	case 3:
		logLevel.Set(slog.LevelInfo)
	case 2:
		logLevel.Set(slog.LevelWarn)
	default:
		logLevel.Set(slog.LevelError)
	}
}

func setGarbageCollection() {
	_, gcset := os.LookupEnv("GOGC")
	if !gcset {
		debug.SetGCPercent(ncutils.DEFAULT_GC_PERCENT)
	}
}<|MERGE_RESOLUTION|>--- conflicted
+++ resolved
@@ -148,15 +148,8 @@
 		logger.Log(0, "No Server Mode selected, so nothing is being served! Set Rest mode (REST_BACKEND) or MessageQueue (MESSAGEQUEUE_BACKEND) to 'true'.")
 	}
 
-<<<<<<< HEAD
-=======
-	// starts the stun server
-	wg.Add(1)
-	go stunserver.Start(wg, ctx)
-
 	wg.Add(1)
 	go logic.StartHookManager(ctx, wg)
->>>>>>> a7acb5dd
 }
 
 // Should we be using a context vice a waitgroup????????????
