--- conflicted
+++ resolved
@@ -3,11 +3,7 @@
 services:
   netmaker:
     container_name: netmaker
-<<<<<<< HEAD
     image: gravitl/netmaker:v0.17.0
-=======
-    image: gravitl/netmaker:v0.16.3
->>>>>>> 407c6ed2
     cap_add: 
       - NET_ADMIN
       - NET_RAW
@@ -51,11 +47,7 @@
       - "51821-51830:51821-51830/udp"
   netmaker-ui:
     container_name: netmaker-ui
-<<<<<<< HEAD
     image: gravitl/netmaker-ui:v0.17.0
-=======
-    image: gravitl/netmaker-ui:v0.16.3
->>>>>>> 407c6ed2
     depends_on:
       - netmaker
     links:
@@ -83,29 +75,6 @@
     restart: always
     volumes:
       - dnsconfig:/root/dnsconfig
-<<<<<<< HEAD
-=======
-  traefik:
-    image: traefik:v2.9
-    container_name: traefik
-    command:
-      - "--certificatesresolvers.http.acme.email=YOUR_EMAIL"
-      - "--certificatesresolvers.http.acme.storage=/letsencrypt/acme.json"
-      - "--certificatesresolvers.http.acme.tlschallenge=true"
-      - "--entrypoints.websecure.address=:443"
-      - "--entrypoints.websecure.http.tls=true"
-      - "--entrypoints.websecure.http.tls.certResolver=http"
-      - "--log.level=INFO"
-      - "--providers.docker=true"
-      - "--providers.docker.exposedByDefault=false"
-      - "--serverstransport.insecureskipverify=true"
-    restart: always
-    volumes:
-      - /var/run/docker.sock:/var/run/docker.sock:ro
-      - traefik_certs:/letsencrypt
-    ports:
-      - "443:443"
->>>>>>> 407c6ed2
   mq:
     container_name: mq
     image: eclipse-mosquitto:2.0.15-openssl
@@ -120,20 +89,9 @@
       - /root/wait.sh:/mosquitto/config/wait.sh
       - mosquitto_data:/mosquitto/data
       - mosquitto_logs:/mosquitto/log
-<<<<<<< HEAD
     ports:
       - "1883:1883"
       - "8883:8883"
-=======
-    expose:
-      - "8883"
-    labels:
-      - traefik.enable=true
-      - traefik.http.routers.mqtt_websocket.rule=Host(`broker.NETMAKER_BASE_DOMAIN`)
-      - traefik.http.routers.mqtt_websocket.entrypoints=websecure
-      - traefik.http.routers.mqtt_websocket.tls.certresolver=http
-      - traefik.http.services.mqtt_websocket.loadbalancer.server.port=8883
->>>>>>> 407c6ed2
 volumes:
   caddy_data: {}
   caddy_conf: {}
