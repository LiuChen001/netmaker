version: "3.4"

services:
  netmaker:
    container_name: netmaker
<<<<<<< HEAD
    image: gravitl/netmaker:v0.18.7
    restart: always
=======
    image: gravitl/netmaker:v0.18.6
    restart: on-failure
>>>>>>> 700147e3
    volumes:
      - dnsconfig:/root/config/dnsconfig
      - sqldata:/root/data
    environment:
      BROKER_ENDPOINT: "wss://broker.NETMAKER_BASE_DOMAIN/mqtt"
      BROKER_TYPE: "emqx"
      EMQX_REST_ENDPOINT: "http://mq:18083"
      SERVER_NAME: "NETMAKER_BASE_DOMAIN"
      STUN_LIST: "stun.NETMAKER_BASE_DOMAIN:3478,stun1.netmaker.io:3478,stun2.netmaker.io:3478,stun1.l.google.com:19302,stun2.l.google.com:19302"
      SERVER_HOST: "SERVER_PUBLIC_IP"
      SERVER_API_CONN_STRING: "api.NETMAKER_BASE_DOMAIN:443"
      COREDNS_ADDR: "SERVER_PUBLIC_IP"
      DNS_MODE: "on"
      SERVER_HTTP_HOST: "api.NETMAKER_BASE_DOMAIN"
      NETCLIENT_AUTO_UPDATE: "enabled"
      API_PORT: "8081"
      MASTER_KEY: "REPLACE_MASTER_KEY"
      CORS_ALLOWED_ORIGIN: "*"
      DISPLAY_KEYS: "on"
      DATABASE: "sqlite"
      NODE_ID: "netmaker-server-1"
      SERVER_BROKER_ENDPOINT: "ws://mq:8083/mqtt"
      STUN_PORT: "3478"      
      VERBOSITY: "1"
      MQ_PASSWORD: "REPLACE_MQ_PASSWORD"
      MQ_USERNAME: "REPLACE_MQ_USERNAME"
      DEFAULT_PROXY_MODE: "off"
    ports:
      - "3478:3478/udp"
  netmaker-ui:
    container_name: netmaker-ui
    image: gravitl/netmaker-ui:v0.18.7
    depends_on:
      - netmaker
    links:
      - "netmaker:api"
    restart: always
    environment:
      BACKEND_URL: "https://api.NETMAKER_BASE_DOMAIN"
  caddy:
    image: caddy:2.6.2
    container_name: caddy
    restart: unless-stopped
    volumes:
      - /root/Caddyfile:/etc/caddy/Caddyfile
      - caddy_data:/data
      - caddy_conf:/config
    ports:
      - "80:80"
      - "443:443"
  coredns:
    container_name: coredns
    image: coredns/coredns
    command: -conf /root/dnsconfig/Corefile
    depends_on:
      - netmaker
    restart: always
    volumes:
      - dnsconfig:/root/dnsconfig
  mq:
    container_name: mq
    image: emqx/emqx:5.0.9
    restart: unless-stopped
    environment:
      EMQX_NAME: "emqx"
      EMQX_DASHBOARD__DEFAULT_PASSWORD: "REPLACE_MQ_PASSWORD"
      EMQX_DASHBOARD__DEFAULT_USERNAME: "REPLACE_MQ_USERNAME"
    ports:
      - "1883:1883" # MQTT
      - "8883:8883" # SSL MQTT
      - "8083:8083" # Websockets
      - "18083:18083" # Dashboard/REST_API
volumes:
  caddy_data: {}
  caddy_conf: {}
  sqldata: {}
  dnsconfig: {}
  mosquitto_logs: {}<|MERGE_RESOLUTION|>--- conflicted
+++ resolved
@@ -3,13 +3,8 @@
 services:
   netmaker:
     container_name: netmaker
-<<<<<<< HEAD
     image: gravitl/netmaker:v0.18.7
-    restart: always
-=======
-    image: gravitl/netmaker:v0.18.6
     restart: on-failure
->>>>>>> 700147e3
     volumes:
       - dnsconfig:/root/config/dnsconfig
       - sqldata:/root/data
