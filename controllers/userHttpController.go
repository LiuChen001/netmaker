--- conflicted
+++ resolved
@@ -138,16 +138,9 @@
 func ValidateToken(token string) error {
 	var tokenSplit = strings.Split(token, " ")
 
-<<<<<<< HEAD
 	//I put this in in case the user doesn't put in a token at all (in which case it's empty)
 	//There's probably a smarter way of handling this.
 	var authToken = "928rt238tghgwe@TY@$Y@#WQAEGB2FC#@HG#@$Hddd"
-=======
-		if err != nil {
-			returnErrorResponse(w, r, formatError(err, "internal"))
-			return
-		}
->>>>>>> 2c227c8f
 
 	if len(tokenSplit) > 1 {
 		authToken = tokenSplit[1]
@@ -235,8 +228,8 @@
 	user, err := GetUser(params["username"])
 
 	if err != nil {
-                returnErrorResponse(w, r, formatError(err, "internal"))
-                return
+		returnErrorResponse(w, r, formatError(err, "internal"))
+		return
 	}
 
 	json.NewEncoder(w).Encode(user)
@@ -287,26 +280,11 @@
 	//get node from body of request
 	_ = json.NewDecoder(r.Body).Decode(&admin)
 
-<<<<<<< HEAD
 	admin, err := CreateUser(admin)
-=======
-	admin.IsAdmin = true
-
-	err = ValidateUser("create", admin)
-	if err != nil {
-                returnErrorResponse(w, r, formatError(err, "internal"))
-                return
-	}
->>>>>>> 2c227c8f
-
-	if err != nil {
-<<<<<<< HEAD
+
+	if err != nil {
 		returnErrorResponse(w, r, formatError(err, "badrequest"))
 		return
-=======
-                returnErrorResponse(w, r, formatError(err, "internal"))
-                return
->>>>>>> 2c227c8f
 	}
 
 	json.NewEncoder(w).Encode(admin)
@@ -371,51 +349,26 @@
 
 func updateUser(w http.ResponseWriter, r *http.Request) {
 	w.Header().Set("Content-Type", "application/json")
-
 	var params = mux.Vars(r)
-
 	var user models.User
-
 	//start here
 	user, err := GetUser(params["username"])
 	if err != nil {
-                returnErrorResponse(w, r, formatError(err, "internal"))
-                return
-	}
-
+		returnErrorResponse(w, r, formatError(err, "internal"))
+		return
+	}
 	var userchange models.User
-
 	// we decode our body request params
 	err = json.NewDecoder(r.Body).Decode(&userchange)
 	if err != nil {
-                returnErrorResponse(w, r, formatError(err, "internal"))
-                return
-	}
-
-<<<<<<< HEAD
+		returnErrorResponse(w, r, formatError(err, "internal"))
+		return
+	}
 	user, err = UpdateUser(userchange, user)
-
 	if err != nil {
 		returnErrorResponse(w, r, formatError(err, "badrequest"))
 		return
-=======
-	userchange.IsAdmin = true
-
-	err = ValidateUser("update", userchange)
-
-	if err != nil {
-                returnErrorResponse(w, r, formatError(err, "internal"))
-                return
-	}
-
-	user, err = UpdateUser(userchange, user)
-
-	if err != nil {
-                returnErrorResponse(w, r, formatError(err, "internal"))
-                return
->>>>>>> 2c227c8f
-	}
-
+	}
 	json.NewEncoder(w).Encode(user)
 }
 
