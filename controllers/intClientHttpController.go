package controller

import (
//	"fmt"
	"errors"
	"context"
	"encoding/json"
	"net/http"
	"time"
	"github.com/gorilla/mux"
	"github.com/gravitl/netmaker/functions"
	"github.com/gravitl/netmaker/serverctl"
	"github.com/gravitl/netmaker/servercfg"
	"github.com/gravitl/netmaker/models"
	"github.com/gravitl/netmaker/mongoconn"
	"golang.zx2c4.com/wireguard/wgctrl/wgtypes"
)

func intClientHandlers(r *mux.Router) {

	r.HandleFunc("/api/intclient/{clientid}", securityCheck(http.HandlerFunc(getIntClient))).Methods("GET")
	r.HandleFunc("/api/intclients", securityCheck(http.HandlerFunc(getAllIntClients))).Methods("GET")
        r.HandleFunc("/api/intclients/deleteall", securityCheck(http.HandlerFunc(deleteAllIntClients))).Methods("DELETE")
        r.HandleFunc("/api/intclient/{clientid}", securityCheck(http.HandlerFunc(deleteIntClient))).Methods("DELETE")
        r.HandleFunc("/api/intclient/{clientid}", securityCheck(http.HandlerFunc(updateIntClient))).Methods("PUT")
	r.HandleFunc("/api/intclient/register", http.HandlerFunc(registerIntClient)).Methods("POST")
	r.HandleFunc("/api/intclient/{clientid}", http.HandlerFunc(deleteIntClient)).Methods("DELETE")
}

func getAllIntClients(w http.ResponseWriter, r *http.Request) {
        w.Header().Set("Content-Type", "application/json")
        clients, err := functions.GetAllIntClients()
        if err != nil {
                returnErrorResponse(w, r, formatError(err, "internal"))
                return
        }
        //Return all the extclients in JSON format
        w.WriteHeader(http.StatusOK)
        json.NewEncoder(w).Encode(clients)
}

func deleteAllIntClients(w http.ResponseWriter, r *http.Request) {
        w.Header().Set("Content-Type", "application/json")
        err := functions.DeleteAllIntClients()
        if err != nil {
                returnErrorResponse(w, r, formatError(err, "internal"))
                return
        }
        w.WriteHeader(http.StatusOK)
}

func deleteIntClient(w http.ResponseWriter, r *http.Request) {
        w.Header().Set("Content-Type", "application/json")
<<<<<<< HEAD
        err := functions.DeleteIntClient()
        if err != nil {
                returnErrorResponse(w, r, formatError(err, "internal"))
                return
        }
        //Return all the extclients in JSON format
        w.WriteHeader(http.StatusOK)
}

func getIntClient(w http.ResponseWriter, r *http.Request) {
        w.Header().Set("Content-Type", "application/json")
        clients, err := functions.GetIntClient()
=======
        // get params
        var params = mux.Vars(r)

        success, err := DeleteIntClient(params["clientid"])

        if err != nil {
                returnErrorResponse(w, r, formatError(err, "internal"))
                return
        } else if !success {
                err = errors.New("Could not delete intclient " + params["clientid"])
                returnErrorResponse(w, r, formatError(err, "internal"))
                return
        }
        returnSuccessResponse(w, r, params["clientid"]+" deleted.")
}


func getIntClient(w http.ResponseWriter, r *http.Request) {
        w.Header().Set("Content-Type", "application/json")
        var params = mux.Vars(r)

	client, err := GetIntClient(params["clientid"])
>>>>>>> 6c13f060
        if err != nil {
                returnErrorResponse(w, r, formatError(err, "internal"))
                return
        }
        w.WriteHeader(http.StatusOK)
        json.NewEncoder(w).Encode(client)
}

func updateIntClient(w http.ResponseWriter, r *http.Request) {
        w.Header().Set("Content-Type", "application/json")

        var errorResponse = models.ErrorResponse{
                Code: http.StatusInternalServerError, Message: "W1R3: It's not you it's me.",
        }

        var clientreq models.IntClient

        //get node from body of request
        err := json.NewDecoder(r.Body).Decode(&clientreq)
        if err != nil {
                returnErrorResponse(w, r, formatError(err, "internal"))
                return
        }
        if servercfg.IsRegisterKeyRequired() {
                validKey := functions.IsKeyValidGlobal(clientreq.AccessKey)
                if !validKey {
                                errorResponse = models.ErrorResponse{
                                        Code: http.StatusUnauthorized, Message: "W1R3: Key invalid, or none provided.",
                                }
                                returnErrorResponse(w, r, errorResponse)
                                return
                }
        }
        client, err := RegisterIntClient(clientreq)

        if err != nil {
                returnErrorResponse(w, r, formatError(err, "internal"))
                return
        }
        w.WriteHeader(http.StatusOK)
        json.NewEncoder(w).Encode(client)
}


func RegisterIntClient(client models.IntClient) (models.IntClient, error) {
	if client.PrivateKey == "" {
		privateKey, err := wgtypes.GeneratePrivateKey()
		if err != nil {
			return client, err
		}

		client.PrivateKey = privateKey.String()
		client.PublicKey = privateKey.PublicKey().String()
	}

	if client.Address == "" {
		newAddress, err := functions.UniqueAddress(client.Network)
		if err != nil {
			return client, err
		}
		if newAddress == "" {
			return client, errors.New("Could not find an address.")
		}
		client.Address = newAddress
	}
        if client.Network == "" { client.Network = "comms" }
	server, err := serverctl.GetServerWGConf()
	if err != nil {
		return client, err
	}
	client.ServerEndpoint = server.ServerEndpoint
	client.ServerAddress = server.ServerAddress
	client.ServerPort = server.ServerPort
	client.ServerKey = server.ServerKey

        if client.ClientID == "" {
                clientid := StringWithCharset(7, charset)
                clientname := "client-" + clientid
                client.ClientID = clientname
        }


	collection := mongoconn.Client.Database("netmaker").Collection("intclients")
	ctx, cancel := context.WithTimeout(context.Background(), 10*time.Second)
	// insert our network into the network table
	_, err = collection.InsertOne(ctx, client)
	defer cancel()

	if err != nil {
		return client, err
	}

	err = serverctl.ReconfigureServerWireGuard()

	return client, err
}
func registerIntClient(w http.ResponseWriter, r *http.Request) {
        w.Header().Set("Content-Type", "application/json")

        var errorResponse = models.ErrorResponse{
                Code: http.StatusInternalServerError, Message: "W1R3: It's not you it's me.",
        }

        var clientreq models.IntClient

        //get node from body of request
        err := json.NewDecoder(r.Body).Decode(&clientreq)
        if err != nil {
                returnErrorResponse(w, r, formatError(err, "internal"))
                return
        }
        if servercfg.IsRegisterKeyRequired() {
                validKey := functions.IsKeyValidGlobal(clientreq.AccessKey)
                if !validKey {
                                errorResponse = models.ErrorResponse{
                                        Code: http.StatusUnauthorized, Message: "W1R3: Key invalid, or none provided.",
                                }
                                returnErrorResponse(w, r, errorResponse)
                                return
                }
        }
        client, err := RegisterIntClient(clientreq)

        if err != nil {
                returnErrorResponse(w, r, formatError(err, "internal"))
                return
        }
        w.WriteHeader(http.StatusOK)
        json.NewEncoder(w).Encode(client)
}<|MERGE_RESOLUTION|>--- conflicted
+++ resolved
@@ -51,20 +51,6 @@
 
 func deleteIntClient(w http.ResponseWriter, r *http.Request) {
         w.Header().Set("Content-Type", "application/json")
-<<<<<<< HEAD
-        err := functions.DeleteIntClient()
-        if err != nil {
-                returnErrorResponse(w, r, formatError(err, "internal"))
-                return
-        }
-        //Return all the extclients in JSON format
-        w.WriteHeader(http.StatusOK)
-}
-
-func getIntClient(w http.ResponseWriter, r *http.Request) {
-        w.Header().Set("Content-Type", "application/json")
-        clients, err := functions.GetIntClient()
-=======
         // get params
         var params = mux.Vars(r)
 
@@ -87,7 +73,6 @@
         var params = mux.Vars(r)
 
 	client, err := GetIntClient(params["clientid"])
->>>>>>> 6c13f060
         if err != nil {
                 returnErrorResponse(w, r, formatError(err, "internal"))
                 return
@@ -159,6 +144,7 @@
 		return client, err
 	}
 	client.ServerEndpoint = server.ServerEndpoint
+	client.ServerAPIEndpoint = servercfg.GetAPIHost() + ":" + servercfg.GetAPIPort()
 	client.ServerAddress = server.ServerAddress
 	client.ServerPort = server.ServerPort
 	client.ServerKey = server.ServerKey
