package models

import (
	"bytes"
	"math/rand"
	"net"
	"strings"
	"time"

	"golang.org/x/crypto/bcrypt"
)

const (
	// NODE_SERVER_NAME - the default server name
	NODE_SERVER_NAME = "netmaker"
	// TEN_YEARS_IN_SECONDS - ten years in seconds
	TEN_YEARS_IN_SECONDS = 300000000
	// MAX_NAME_LENGTH - max name length of node
	MAX_NAME_LENGTH = 62
	// == ACTIONS == (can only be set by server)
	// NODE_UPDATE_KEY - action to update key
	NODE_UPDATE_KEY = "updatekey"
	// NODE_DELETE - delete node action
	NODE_DELETE = "delete"
	// NODE_IS_PENDING - node pending status
	NODE_IS_PENDING = "pending"
	// NODE_NOOP - node no op action
	NODE_NOOP = "noop"
	// NODE_FORCE_UPDATE - indicates a node should pull all changes
	NODE_FORCE_UPDATE = "force"
	// FIREWALL_IPTABLES - indicates that iptables is the firewall in use
	FIREWALL_IPTABLES = "iptables"
	// FIREWALL_NFTABLES - indicates nftables is in use (Linux only)
	FIREWALL_NFTABLES = "nftables"
)

var seededRand *rand.Rand = rand.New(
	rand.NewSource(time.Now().UnixNano()))

// Node - struct for node model
type Node struct {
	ID                      string               `json:"id,omitempty" bson:"id,omitempty" yaml:"id,omitempty" validate:"required,min=5" validate:"id_unique`
	Address                 string               `json:"address" bson:"address" yaml:"address" validate:"omitempty,ipv4"`
	Address6                string               `json:"address6" bson:"address6" yaml:"address6" validate:"omitempty,ipv6"`
	LocalAddress            string               `json:"localaddress" bson:"localaddress" yaml:"localaddress" validate:"omitempty,ip"`
	Name                    string               `json:"name" bson:"name" yaml:"name" validate:"omitempty,max=62,in_charset"`
	NetworkSettings         Network              `json:"networksettings" bson:"networksettings" yaml:"networksettings" validate:"-"`
	ListenPort              int32                `json:"listenport" bson:"listenport" yaml:"listenport" validate:"omitempty,numeric,min=1024,max=65535"`
	LocalListenPort         int32                `json:"locallistenport" bson:"locallistenport" yaml:"locallistenport" validate:"numeric,min=0,max=65535"`
	PublicKey               string               `json:"publickey" bson:"publickey" yaml:"publickey" validate:"required,base64"`
	Endpoint                string               `json:"endpoint" bson:"endpoint" yaml:"endpoint" validate:"required,ip"`
	PostUp                  string               `json:"postup" bson:"postup" yaml:"postup"`
	PostDown                string               `json:"postdown" bson:"postdown" yaml:"postdown"`
	AllowedIPs              []string             `json:"allowedips" bson:"allowedips" yaml:"allowedips"`
	PersistentKeepalive     int32                `json:"persistentkeepalive" bson:"persistentkeepalive" yaml:"persistentkeepalive" validate:"omitempty,numeric,max=1000"`
	IsHub                   string               `json:"ishub" bson:"ishub" yaml:"ishub" validate:"checkyesorno"`
	AccessKey               string               `json:"accesskey" bson:"accesskey" yaml:"accesskey"`
	Interface               string               `json:"interface" bson:"interface" yaml:"interface"`
	LastModified            int64                `json:"lastmodified" bson:"lastmodified" yaml:"lastmodified"`
	ExpirationDateTime      int64                `json:"expdatetime" bson:"expdatetime" yaml:"expdatetime"`
	LastPeerUpdate          int64                `json:"lastpeerupdate" bson:"lastpeerupdate" yaml:"lastpeerupdate"`
	LastCheckIn             int64                `json:"lastcheckin" bson:"lastcheckin" yaml:"lastcheckin"`
	MacAddress              string               `json:"macaddress" bson:"macaddress" yaml:"macaddress"`
	Password                string               `json:"password" bson:"password" yaml:"password" validate:"required,min=6"`
	Network                 string               `json:"network" bson:"network" yaml:"network" validate:"network_exists"`
	IsRelayed               string               `json:"isrelayed" bson:"isrelayed" yaml:"isrelayed"`
	IsPending               string               `json:"ispending" bson:"ispending" yaml:"ispending"`
	IsRelay                 string               `json:"isrelay" bson:"isrelay" yaml:"isrelay" validate:"checkyesorno"`
	IsDocker                string               `json:"isdocker" bson:"isdocker" yaml:"isdocker" validate:"checkyesorno"`
	IsK8S                   string               `json:"isk8s" bson:"isk8s" yaml:"isk8s" validate:"checkyesorno"`
	IsEgressGateway         string               `json:"isegressgateway" bson:"isegressgateway" yaml:"isegressgateway"`
	IsIngressGateway        string               `json:"isingressgateway" bson:"isingressgateway" yaml:"isingressgateway"`
	EgressGatewayRanges     []string             `json:"egressgatewayranges" bson:"egressgatewayranges" yaml:"egressgatewayranges"`
	EgressGatewayNatEnabled string               `json:"egressgatewaynatenabled" bson:"egressgatewaynatenabled" yaml:"egressgatewaynatenabled"`
	EgressGatewayRequest    EgressGatewayRequest `json:"egressgatewayrequest" bson:"egressgatewayrequest" yaml:"egressgatewayrequest"`
	RelayAddrs              []string             `json:"relayaddrs" bson:"relayaddrs" yaml:"relayaddrs"`
	IngressGatewayRange     string               `json:"ingressgatewayrange" bson:"ingressgatewayrange" yaml:"ingressgatewayrange"`
	// IsStatic - refers to if the Endpoint is set manually or dynamically
<<<<<<< HEAD
	IsStatic        string      `json:"isstatic" bson:"isstatic" yaml:"isstatic" validate:"checkyesorno"`
	UDPHolePunch    string      `json:"udpholepunch" bson:"udpholepunch" yaml:"udpholepunch" validate:"checkyesorno"`
	DNSOn           string      `json:"dnson" bson:"dnson" yaml:"dnson" validate:"checkyesorno"`
	IsServer        string      `json:"isserver" bson:"isserver" yaml:"isserver" validate:"checkyesorno"`
	Action          string      `json:"action" bson:"action" yaml:"action"`
	IsLocal         string      `json:"islocal" bson:"islocal" yaml:"islocal" validate:"checkyesorno"`
	LocalRange      string      `json:"localrange" bson:"localrange" yaml:"localrange"`
	IPForwarding    string      `json:"ipforwarding" bson:"ipforwarding" yaml:"ipforwarding" validate:"checkyesorno"`
	OS              string      `json:"os" bson:"os" yaml:"os"`
	MTU             int32       `json:"mtu" bson:"mtu" yaml:"mtu"`
	Version         string      `json:"version" bson:"version" yaml:"version"`
	Server          string      `json:"server" bson:"server" yaml:"server"`
	TrafficKeys     TrafficKeys `json:"traffickeys" bson:"traffickeys" yaml:"traffickeys"`
	InternetGateway string      `json:"internetgateway" bson:"internetgateway" yaml:"internetgateway"`
=======
	IsStatic      string      `json:"isstatic" bson:"isstatic" yaml:"isstatic" validate:"checkyesorno"`
	UDPHolePunch  string      `json:"udpholepunch" bson:"udpholepunch" yaml:"udpholepunch" validate:"checkyesorno"`
	DNSOn         string      `json:"dnson" bson:"dnson" yaml:"dnson" validate:"checkyesorno"`
	IsServer      string      `json:"isserver" bson:"isserver" yaml:"isserver" validate:"checkyesorno"`
	Action        string      `json:"action" bson:"action" yaml:"action"`
	IsLocal       string      `json:"islocal" bson:"islocal" yaml:"islocal" validate:"checkyesorno"`
	LocalRange    string      `json:"localrange" bson:"localrange" yaml:"localrange"`
	IPForwarding  string      `json:"ipforwarding" bson:"ipforwarding" yaml:"ipforwarding" validate:"checkyesorno"`
	OS            string      `json:"os" bson:"os" yaml:"os"`
	MTU           int32       `json:"mtu" bson:"mtu" yaml:"mtu"`
	Version       string      `json:"version" bson:"version" yaml:"version"`
	Server        string      `json:"server" bson:"server" yaml:"server"`
	TrafficKeys   TrafficKeys `json:"traffickeys" bson:"traffickeys" yaml:"traffickeys"`
	FirewallInUse string      `json:"firewallinuse" bson:"firewallinuse" yaml:"firewallinuse"`
>>>>>>> c7a3d2b0
}

// NodesArray - used for node sorting
type NodesArray []Node

// NodesArray.Len - gets length of node array
func (a NodesArray) Len() int { return len(a) }

// NodesArray.Less - gets returns lower rank of two node addresses
func (a NodesArray) Less(i, j int) bool { return isLess(a[i].Address, a[j].Address) }

// NodesArray.Swap - swaps two nodes in array
func (a NodesArray) Swap(i, j int) { a[i], a[j] = a[j], a[i] }

func isLess(ipA string, ipB string) bool {
	ipNetA := net.ParseIP(ipA)
	ipNetB := net.ParseIP(ipB)
	return bytes.Compare(ipNetA, ipNetB) < 0
}

// Node.PrimaryAddress - return ipv4 address if present, else return ipv6
func (node *Node) PrimaryAddress() string {
	if node.Address != "" {
		return node.Address
	}
	return node.Address6
}

// Node.SetDefaultMTU - sets default MTU of a node
func (node *Node) SetDefaultMTU() {
	if node.MTU == 0 {
		node.MTU = 1280
	}
}

// Node.SetDefaultNFTablesPresent - sets default for nftables check
func (node *Node) SetDefaultNFTablesPresent() {
	if node.FirewallInUse == "" {
		node.FirewallInUse = FIREWALL_IPTABLES // default to iptables
	}
}

// Node.SetDefaulIsPending - sets ispending default
func (node *Node) SetDefaulIsPending() {
	if node.IsPending == "" {
		node.IsPending = "no"
	}
}

// Node.SetDefaultIsRelayed - set default is relayed
func (node *Node) SetDefaultIsRelayed() {
	if node.IsRelayed == "" {
		node.IsRelayed = "no"
	}
}

// Node.SetDefaultIsRelayed - set default is relayed
func (node *Node) SetDefaultIsHub() {
	if node.IsHub == "" {
		node.IsHub = "no"
	}
}

// Node.SetDefaultIsRelay - set default isrelay
func (node *Node) SetDefaultIsRelay() {
	if node.IsRelay == "" {
		node.IsRelay = "no"
	}
}

// Node.SetDefaultIsDocker - set default isdocker
func (node *Node) SetDefaultIsDocker() {
	if node.IsDocker == "" {
		node.IsDocker = "no"
	}
}

// Node.SetDefaultIsK8S - set default isk8s
func (node *Node) SetDefaultIsK8S() {
	if node.IsK8S == "" {
		node.IsK8S = "no"
	}
}

// Node.SetDefaultEgressGateway - sets default egress gateway status
func (node *Node) SetDefaultEgressGateway() {
	if node.IsEgressGateway == "" {
		node.IsEgressGateway = "no"
	}
}

// Node.SetDefaultIngressGateway - sets default ingress gateway status
func (node *Node) SetDefaultIngressGateway() {
	if node.IsIngressGateway == "" {
		node.IsIngressGateway = "no"
	}
}

// Node.SetDefaultAction - sets default action status
func (node *Node) SetDefaultAction() {
	if node.Action == "" {
		node.Action = NODE_NOOP
	}
}

// Node.SetRoamingDefault - sets default roaming status
//func (node *Node) SetRoamingDefault() {
//	if node.Roaming == "" {
//		node.Roaming = "yes"
//	}
//}

// Node.SetIPForwardingDefault - set ip forwarding default
func (node *Node) SetIPForwardingDefault() {
	if node.IPForwarding == "" {
		node.IPForwarding = "yes"
	}
}

// Node.SetIsLocalDefault - set is local default
func (node *Node) SetIsLocalDefault() {
	if node.IsLocal == "" {
		node.IsLocal = "no"
	}
}

// Node.SetDNSOnDefault - sets dns on default
func (node *Node) SetDNSOnDefault() {
	if node.DNSOn == "" {
		node.DNSOn = "yes"
	}
}

// Node.SetIsServerDefault - sets node isserver default
func (node *Node) SetIsServerDefault() {
	if node.IsServer != "yes" {
		node.IsServer = "no"
	}
}

// Node.SetIsStaticDefault - set is static default
func (node *Node) SetIsStaticDefault() {
	if node.IsServer == "yes" {
		node.IsStatic = "yes"
	} else if node.IsStatic != "yes" {
		node.IsStatic = "no"
	}
}

// Node.SetLastModified - set last modified initial time
func (node *Node) SetLastModified() {
	node.LastModified = time.Now().Unix()
}

// Node.SetLastCheckIn - time.Now().Unix()
func (node *Node) SetLastCheckIn() {
	node.LastCheckIn = time.Now().Unix()
}

// Node.SetLastPeerUpdate - sets last peer update time
func (node *Node) SetLastPeerUpdate() {
	node.LastPeerUpdate = time.Now().Unix()
}

// Node.SetExpirationDateTime - sets node expiry time
func (node *Node) SetExpirationDateTime() {
	node.ExpirationDateTime = time.Now().Unix() + TEN_YEARS_IN_SECONDS
}

// Node.SetDefaultName - sets a random name to node
func (node *Node) SetDefaultName() {
	if node.Name == "" {
		node.Name = GenerateNodeName()
	}
}

// Node.Fill - fills other node data into calling node data if not set on calling node
func (newNode *Node) Fill(currentNode *Node) { // TODO add new field for nftables present
	newNode.ID = currentNode.ID

	if newNode.Address == "" {
		newNode.Address = currentNode.Address
	}
	if newNode.Address6 == "" {
		newNode.Address6 = currentNode.Address6
	}
	if newNode.LocalAddress == "" {
		newNode.LocalAddress = currentNode.LocalAddress
	}
	if newNode.Name == "" {
		newNode.Name = currentNode.Name
	}
	if newNode.ListenPort == 0 {
		newNode.ListenPort = currentNode.ListenPort
	}
	if newNode.LocalListenPort == 0 {
		newNode.LocalListenPort = currentNode.LocalListenPort
	}
	if newNode.PublicKey == "" {
		newNode.PublicKey = currentNode.PublicKey
	}
	if newNode.Endpoint == "" {
		newNode.Endpoint = currentNode.Endpoint
	}
	if newNode.PostUp == "" {
		newNode.PostUp = currentNode.PostUp
	}
	if newNode.PostDown == "" {
		newNode.PostDown = currentNode.PostDown
	}
	if newNode.AllowedIPs == nil {
		newNode.AllowedIPs = currentNode.AllowedIPs
	}
	if newNode.PersistentKeepalive < 0 {
		newNode.PersistentKeepalive = currentNode.PersistentKeepalive
	}
	if newNode.AccessKey == "" {
		newNode.AccessKey = currentNode.AccessKey
	}
	if newNode.Interface == "" {
		newNode.Interface = currentNode.Interface
	}
	if newNode.LastModified == 0 {
		newNode.LastModified = currentNode.LastModified
	}
	if newNode.ExpirationDateTime == 0 {
		newNode.ExpirationDateTime = currentNode.ExpirationDateTime
	}
	if newNode.LastPeerUpdate == 0 {
		newNode.LastPeerUpdate = currentNode.LastPeerUpdate
	}
	if newNode.LastCheckIn == 0 {
		newNode.LastCheckIn = currentNode.LastCheckIn
	}
	if newNode.MacAddress == "" {
		newNode.MacAddress = currentNode.MacAddress
	}
	if newNode.Password != "" {
		err := bcrypt.CompareHashAndPassword([]byte(newNode.Password), []byte(currentNode.Password))
		if err != nil && currentNode.Password != newNode.Password {
			hash, err := bcrypt.GenerateFromPassword([]byte(newNode.Password), 5)
			if err == nil {
				newNode.Password = string(hash)
			}
		}
	} else {
		newNode.Password = currentNode.Password
	}
	if newNode.Network == "" {
		newNode.Network = currentNode.Network
	}
	if newNode.IsPending == "" {
		newNode.IsPending = currentNode.IsPending
	}
	if newNode.IsEgressGateway == "" {
		newNode.IsEgressGateway = currentNode.IsEgressGateway
	}
	if newNode.IsIngressGateway == "" {
		newNode.IsIngressGateway = currentNode.IsIngressGateway
	}
	if newNode.EgressGatewayRanges == nil {
		newNode.EgressGatewayRanges = currentNode.EgressGatewayRanges
	}
	if newNode.IngressGatewayRange == "" {
		newNode.IngressGatewayRange = currentNode.IngressGatewayRange
	}
	if newNode.IsStatic == "" {
		newNode.IsStatic = currentNode.IsStatic
	}
	if newNode.UDPHolePunch == "" {
		newNode.UDPHolePunch = currentNode.UDPHolePunch
	}
	if newNode.DNSOn == "" {
		newNode.DNSOn = currentNode.DNSOn
	}
	if newNode.IsLocal == "" {
		newNode.IsLocal = currentNode.IsLocal
	}
	if newNode.IPForwarding == "" {
		newNode.IPForwarding = currentNode.IPForwarding
	}
	if newNode.Action == "" {
		newNode.Action = currentNode.Action
	}
	if newNode.IsServer == "" {
		newNode.IsServer = currentNode.IsServer
	}
	if newNode.IsServer == "yes" {
		newNode.IsStatic = "yes"
	}
	if newNode.MTU == 0 {
		newNode.MTU = currentNode.MTU
	}
	if newNode.OS == "" {
		newNode.OS = currentNode.OS
	}
	if newNode.RelayAddrs == nil {
		newNode.RelayAddrs = currentNode.RelayAddrs
	}
	if newNode.IsRelay == "" {
		newNode.IsRelay = currentNode.IsRelay
	}
	if newNode.IsRelayed == "" {
		newNode.IsRelayed = currentNode.IsRelayed
	}
	if newNode.IsDocker == "" {
		newNode.IsDocker = currentNode.IsDocker
	}
	if newNode.IsK8S == "" {
		newNode.IsK8S = currentNode.IsK8S
	}
	if newNode.Version == "" {
		newNode.Version = currentNode.Version
	}
	if newNode.IsHub == "" {
		newNode.IsHub = currentNode.IsHub
	}
	if newNode.Server == "" {
		newNode.Server = currentNode.Server
	}
	newNode.TrafficKeys = currentNode.TrafficKeys
}

// StringWithCharset - returns random string inside defined charset
func StringWithCharset(length int, charset string) string {
	b := make([]byte, length)
	for i := range b {
		b[i] = charset[seededRand.Intn(len(charset))]
	}
	return string(b)
}

// IsIpv4Net - check for valid IPv4 address
// Note: We dont handle IPv6 AT ALL!!!!! This definitely is needed at some point
// But for iteration 1, lets just stick to IPv4. Keep it simple stupid.
func IsIpv4Net(host string) bool {
	return net.ParseIP(host) != nil
}

// Node.NameInNodeCharset - returns if name is in charset below or not
func (node *Node) NameInNodeCharSet() bool {

	charset := "abcdefghijklmnopqrstuvwxyz1234567890-"

	for _, char := range node.Name {
		if !strings.Contains(charset, strings.ToLower(string(char))) {
			return false
		}
	}
	return true
}<|MERGE_RESOLUTION|>--- conflicted
+++ resolved
@@ -76,7 +76,6 @@
 	RelayAddrs              []string             `json:"relayaddrs" bson:"relayaddrs" yaml:"relayaddrs"`
 	IngressGatewayRange     string               `json:"ingressgatewayrange" bson:"ingressgatewayrange" yaml:"ingressgatewayrange"`
 	// IsStatic - refers to if the Endpoint is set manually or dynamically
-<<<<<<< HEAD
 	IsStatic        string      `json:"isstatic" bson:"isstatic" yaml:"isstatic" validate:"checkyesorno"`
 	UDPHolePunch    string      `json:"udpholepunch" bson:"udpholepunch" yaml:"udpholepunch" validate:"checkyesorno"`
 	DNSOn           string      `json:"dnson" bson:"dnson" yaml:"dnson" validate:"checkyesorno"`
@@ -90,23 +89,8 @@
 	Version         string      `json:"version" bson:"version" yaml:"version"`
 	Server          string      `json:"server" bson:"server" yaml:"server"`
 	TrafficKeys     TrafficKeys `json:"traffickeys" bson:"traffickeys" yaml:"traffickeys"`
+  FirewallInUse string      `json:"firewallinuse" bson:"firewallinuse" yaml:"firewallinuse"`
 	InternetGateway string      `json:"internetgateway" bson:"internetgateway" yaml:"internetgateway"`
-=======
-	IsStatic      string      `json:"isstatic" bson:"isstatic" yaml:"isstatic" validate:"checkyesorno"`
-	UDPHolePunch  string      `json:"udpholepunch" bson:"udpholepunch" yaml:"udpholepunch" validate:"checkyesorno"`
-	DNSOn         string      `json:"dnson" bson:"dnson" yaml:"dnson" validate:"checkyesorno"`
-	IsServer      string      `json:"isserver" bson:"isserver" yaml:"isserver" validate:"checkyesorno"`
-	Action        string      `json:"action" bson:"action" yaml:"action"`
-	IsLocal       string      `json:"islocal" bson:"islocal" yaml:"islocal" validate:"checkyesorno"`
-	LocalRange    string      `json:"localrange" bson:"localrange" yaml:"localrange"`
-	IPForwarding  string      `json:"ipforwarding" bson:"ipforwarding" yaml:"ipforwarding" validate:"checkyesorno"`
-	OS            string      `json:"os" bson:"os" yaml:"os"`
-	MTU           int32       `json:"mtu" bson:"mtu" yaml:"mtu"`
-	Version       string      `json:"version" bson:"version" yaml:"version"`
-	Server        string      `json:"server" bson:"server" yaml:"server"`
-	TrafficKeys   TrafficKeys `json:"traffickeys" bson:"traffickeys" yaml:"traffickeys"`
-	FirewallInUse string      `json:"firewallinuse" bson:"firewallinuse" yaml:"firewallinuse"`
->>>>>>> c7a3d2b0
 }
 
 // NodesArray - used for node sorting
