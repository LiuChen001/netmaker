package models

import (
	"net"

	"golang.zx2c4.com/wireguard/wgctrl/wgtypes"
)

// HostPeerUpdate - struct for host peer updates
type HostPeerUpdate struct {
<<<<<<< HEAD
	Host              Host                 `json:"host" bson:"host" yaml:"host"`
	Server            string               `json:"server" bson:"server" yaml:"server"`
	ServerVersion     string               `json:"serverversion" bson:"serverversion" yaml:"serverversion"`
	ServerAddrs       []ServerAddr         `json:"serveraddrs" bson:"serveraddrs" yaml:"serveraddrs"`
	NodePeers         []wgtypes.PeerConfig `json:"peers" bson:"peers" yaml:"peers"`
	Peers             []wgtypes.PeerConfig
	HostPeerIDs       HostPeerMap           `json:"hostpeerids" bson:"hostpeerids" yaml:"hostpeerids"`
	ProxyUpdate       ProxyManagerPayload   `json:"proxy_update" bson:"proxy_update" yaml:"proxy_update"`
	EgressInfo        map[string]EgressInfo `json:"egress_info" bson:"egress_info" yaml:"egress_info"` // map key is node ID
	IngressInfo       IngressInfo           `json:"ingress_info" bson:"ext_peers" yaml:"ext_peers"`
	PeerIDs           PeerMap               `json:"peerids" bson:"peerids" yaml:"peerids"`
	EndpointDetection bool                  `json:"endpointdetection" yaml:"endpointdetection"`
	HostNetworkInfo   HostInfoMap           `json:"host_network_info,omitempty" bson:"host_network_info,omitempty" yaml:"host_network_info,omitempty"`
=======
	Host            Host                 `json:"host" bson:"host" yaml:"host"`
	NodeAddrs       []net.IPNet          `json:"nodes_addrs" yaml:"nodes_addrs"`
	Server          string               `json:"server" bson:"server" yaml:"server"`
	ServerVersion   string               `json:"serverversion" bson:"serverversion" yaml:"serverversion"`
	ServerAddrs     []ServerAddr         `json:"serveraddrs" bson:"serveraddrs" yaml:"serveraddrs"`
	NodePeers       []wgtypes.PeerConfig `json:"peers" bson:"peers" yaml:"peers"`
	Peers           []wgtypes.PeerConfig
	HostPeerIDs     HostPeerMap           `json:"hostpeerids" bson:"hostpeerids" yaml:"hostpeerids"`
	ProxyUpdate     ProxyManagerPayload   `json:"proxy_update" bson:"proxy_update" yaml:"proxy_update"`
	EgressInfo      map[string]EgressInfo `json:"egress_info" bson:"egress_info" yaml:"egress_info"` // map key is node ID
	IngressInfo     IngressInfo           `json:"ingress_info" bson:"ext_peers" yaml:"ext_peers"`
	PeerIDs         PeerMap               `json:"peerids" bson:"peerids" yaml:"peerids"`
	HostNetworkInfo HostInfoMap           `json:"host_network_info,omitempty" bson:"host_network_info,omitempty" yaml:"host_network_info,omitempty"`
>>>>>>> 38454ece
}

// IngressInfo - struct for ingress info
type IngressInfo struct {
	ExtPeers     map[string]ExtClientInfo `json:"ext_peers" yaml:"ext_peers"`
	EgressRanges []string                 `json:"egress_ranges" yaml:"egress_ranges"`
}

// EgressInfo - struct for egress info
type EgressInfo struct {
	EgressID     string                   `json:"egress_id" yaml:"egress_id"`
	Network      net.IPNet                `json:"network" yaml:"network"`
	EgressGwAddr net.IPNet                `json:"egress_gw_addr" yaml:"egress_gw_addr"`
	GwPeers      map[string]PeerRouteInfo `json:"gateway_peers" yaml:"gateway_peers"`
	EgressGWCfg  EgressGatewayRequest     `json:"egress_gateway_cfg" yaml:"egress_gateway_cfg"`
}

// PeerRouteInfo - struct for peer info for an ext. client
type PeerRouteInfo struct {
	PeerAddr net.IPNet `json:"peer_addr" yaml:"peer_addr"`
	PeerKey  string    `json:"peer_key" yaml:"peer_key"`
	Allow    bool      `json:"allow" yaml:"allow"`
	ID       string    `json:"id,omitempty" yaml:"id,omitempty"`
}

// ExtClientInfo - struct for ext. client and it's peers
type ExtClientInfo struct {
	IngGwAddr   net.IPNet                `json:"ingress_gw_addr" yaml:"ingress_gw_addr"`
	Network     net.IPNet                `json:"network" yaml:"network"`
	Masquerade  bool                     `json:"masquerade" yaml:"masquerade"`
	ExtPeerAddr net.IPNet                `json:"ext_peer_addr" yaml:"ext_peer_addr"`
	ExtPeerKey  string                   `json:"ext_peer_key" yaml:"ext_peer_key"`
	Peers       map[string]PeerRouteInfo `json:"peers" yaml:"peers"`
}

// KeyUpdate - key update struct
type KeyUpdate struct {
	Network   string `json:"network" bson:"network"`
	Interface string `json:"interface" bson:"interface"`
}<|MERGE_RESOLUTION|>--- conflicted
+++ resolved
@@ -8,8 +8,8 @@
 
 // HostPeerUpdate - struct for host peer updates
 type HostPeerUpdate struct {
-<<<<<<< HEAD
 	Host              Host                 `json:"host" bson:"host" yaml:"host"`
+	NodeAddrs         []net.IPNet          `json:"nodes_addrs" yaml:"nodes_addrs"`
 	Server            string               `json:"server" bson:"server" yaml:"server"`
 	ServerVersion     string               `json:"serverversion" bson:"serverversion" yaml:"serverversion"`
 	ServerAddrs       []ServerAddr         `json:"serveraddrs" bson:"serveraddrs" yaml:"serveraddrs"`
@@ -22,21 +22,6 @@
 	PeerIDs           PeerMap               `json:"peerids" bson:"peerids" yaml:"peerids"`
 	EndpointDetection bool                  `json:"endpointdetection" yaml:"endpointdetection"`
 	HostNetworkInfo   HostInfoMap           `json:"host_network_info,omitempty" bson:"host_network_info,omitempty" yaml:"host_network_info,omitempty"`
-=======
-	Host            Host                 `json:"host" bson:"host" yaml:"host"`
-	NodeAddrs       []net.IPNet          `json:"nodes_addrs" yaml:"nodes_addrs"`
-	Server          string               `json:"server" bson:"server" yaml:"server"`
-	ServerVersion   string               `json:"serverversion" bson:"serverversion" yaml:"serverversion"`
-	ServerAddrs     []ServerAddr         `json:"serveraddrs" bson:"serveraddrs" yaml:"serveraddrs"`
-	NodePeers       []wgtypes.PeerConfig `json:"peers" bson:"peers" yaml:"peers"`
-	Peers           []wgtypes.PeerConfig
-	HostPeerIDs     HostPeerMap           `json:"hostpeerids" bson:"hostpeerids" yaml:"hostpeerids"`
-	ProxyUpdate     ProxyManagerPayload   `json:"proxy_update" bson:"proxy_update" yaml:"proxy_update"`
-	EgressInfo      map[string]EgressInfo `json:"egress_info" bson:"egress_info" yaml:"egress_info"` // map key is node ID
-	IngressInfo     IngressInfo           `json:"ingress_info" bson:"ext_peers" yaml:"ext_peers"`
-	PeerIDs         PeerMap               `json:"peerids" bson:"peerids" yaml:"peerids"`
-	HostNetworkInfo HostInfoMap           `json:"host_network_info,omitempty" bson:"host_network_info,omitempty" yaml:"host_network_info,omitempty"`
->>>>>>> 38454ece
 }
 
 // IngressInfo - struct for ingress info
